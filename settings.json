--- conflicted
+++ resolved
@@ -34,13 +34,8 @@
     "overtime_half_period": 5,
     "overtime_half_time_break": 1,
     "sudden_death_game_break": 1,
-<<<<<<< HEAD
-    "between_game_break": 5,
-    "crib_time": 1
-=======
     "between_game_break": 2,
     "crib_time": 60
->>>>>>> 91a297b6
   },
   "presetSettings": [
     {
