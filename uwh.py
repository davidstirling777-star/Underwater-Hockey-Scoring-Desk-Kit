import tkinter as tk
from tkinter import ttk, messagebox, font
import datetime
import re
import time
import threading
import os
import subprocess
import json
from zigbee_siren import ZigbeeSirenController, is_mqtt_available
from sound import (check_audio_device_available, handle_no_audio_device_warning, 
                   get_sound_files, play_sound, play_sound_with_volume, preload_sounds)

SETTINGS_FILE = "settings.json"

def is_usb_dongle_connected():
    """
    Check if a Sonoff USB Zigbee dongle is connected.
    Returns True if a USB Zigbee dongle is detected, False otherwise.
    
    Cross-platform support:
    - Linux: Checks /dev/ttyUSB* devices and lsusb output
    - Windows: Checks COM ports via registry or device manager (if available)
    """
    import platform
    
    system = platform.system()
    
    # Linux-specific checks
    if system == 'Linux':
        try:
            # Check for /dev/ttyUSB* devices first
            dev_dir = os.path.join(os.sep, 'dev')
            if os.path.exists(dev_dir):
                devices = [f for f in os.listdir(dev_dir) if f.startswith('ttyUSB')]
                if devices:
                    return True
        except (OSError, PermissionError):
            pass
        
        try:
            # Check using lsusb for Zigbee dongles
            result = subprocess.run(['lsusb'], capture_output=True, text=True, timeout=5)
            if result.returncode == 0:
                # Look for common Zigbee dongle identifiers
                usb_output = result.stdout.lower()
                # Check for common Zigbee dongle manufacturers/chips
                zigbee_keywords = ['itead', 'sonoff', 'cc2531', 'cc2652', 'silicon labs', 'cp210']
                return any(keyword in usb_output for keyword in zigbee_keywords)
        except (subprocess.CalledProcessError, subprocess.TimeoutExpired, FileNotFoundError):
            pass
    
    # Windows-specific checks (placeholder for future implementation)
    elif system == 'Windows':
        # On Windows, COM ports can be checked via serial.tools.list_ports
        # This is handled in zigbee_siren.py WindowsZigbeeSirenController
        # For now, return False to avoid false positives
        pass
    
    return False

def open_folder_in_file_manager(folder_path):
    """
    Open a folder in the system's file manager.
    
    Cross-platform support:
    - Windows: Uses explorer.exe
    - macOS: Uses open command
    - Linux: Uses xdg-open
    
    Args:
        folder_path: Absolute path to the folder to open
    """
    import platform
    
    if not os.path.exists(folder_path):
        messagebox.showerror("Error", f"Folder does not exist:\n{folder_path}")
        return
    
    system = platform.system()
    
    try:
        if system == 'Windows':
            # Windows: Use explorer
            subprocess.run(['explorer', os.path.normpath(folder_path)], check=True)
        elif system == 'Darwin':
            # macOS: Use open
            subprocess.run(['open', folder_path], check=True)
        else:
            # Linux and other Unix-like systems: Use xdg-open
            subprocess.run(['xdg-open', folder_path], check=True)
    except subprocess.CalledProcessError as e:
        messagebox.showerror("Error", f"Failed to open folder:\n{e}")
    except FileNotFoundError:
        messagebox.showerror("Error", f"File manager command not found on {system}")

def migrate_legacy_settings():
    """Migrate settings from legacy separate files to unified settings.json"""
    unified_settings = get_default_unified_settings()
    migrated = False
    
    # Migrate game_settings.json (sound settings)
    legacy_sound_file = os.path.join(os.getcwd(), "game_settings.json")
    if os.path.exists(legacy_sound_file):
        try:
            with open(legacy_sound_file, "r") as f:
                legacy_sound_settings = json.load(f)
            unified_settings["soundSettings"].update(legacy_sound_settings)
            migrated = True
            print("Migrated sound settings from game_settings.json")
        except Exception as e:
            print(f"Error migrating game_settings.json: {e}")
    
    # Migrate zigbee_config.json (zigbee settings)
    legacy_zigbee_file = os.path.join(os.getcwd(), "zigbee_config.json")
    if os.path.exists(legacy_zigbee_file):
        try:
            with open(legacy_zigbee_file, "r") as f:
                legacy_zigbee_settings = json.load(f)
            unified_settings["zigbeeSettings"].update(legacy_zigbee_settings)
            migrated = True
            print("Migrated Zigbee settings from zigbee_config.json")
        except Exception as e:
            print(f"Error migrating zigbee_config.json: {e}")
    
    if migrated:
        save_unified_settings(unified_settings)
        print("Migration completed. Legacy files preserved.")
    
    return unified_settings

def load_unified_settings():
    """Load unified settings from JSON file."""
    settings_path = os.path.join(os.getcwd(), SETTINGS_FILE)
    if os.path.exists(settings_path):
        with open(settings_path, "r") as f:
            try:
                return json.load(f)
            except Exception:
                # If settings.json exists but is corrupted, try migration
                return migrate_legacy_settings()
    else:
        # If settings.json doesn't exist, try migration first
        return migrate_legacy_settings()

def save_unified_settings(settings):
    """Save unified settings to JSON file."""
    settings_path = os.path.join(os.getcwd(), SETTINGS_FILE)
    with open(settings_path, "w") as f:
        json.dump(settings, f, indent=2)

def get_default_unified_settings():
    """Get default unified settings structure."""
    return {
        "soundSettings": {
            "pips_sound": "Default",
            "siren_sound": "Default", 
            "pips_volume": 50.0,
            "siren_volume": 50.0,
            "air_volume": 50.0,
            "water_volume": 50.0,
            "enable_sound": True
        },
        "zigbeeSettings": {
            "mqtt_broker": "localhost",
            "mqtt_port": 1883,
            "mqtt_username": "",
            "mqtt_password": "",
            "mqtt_topic": "zigbee2mqtt/+",
            "siren_button_devices": ["siren_button"],  # Now supports multiple devices as a list
            "siren_button_device": "siren_button",     # Keep for backward compatibility
            "connection_timeout": 60,
            "reconnect_delay": 5,
            "enable_logging": True
        },
        "gameSettings": {
            "time_to_start_first_game": "",
            "start_first_game_in": 1,
            "team_timeouts_allowed": True,
            "team_timeout_period": 1,
            "half_period": 1,
            "half_time_break": 1,
            "overtime_allowed": True,
            "overtime_game_break": 1,
            "overtime_half_period": 1,
            "overtime_half_time_break": 1,
            "sudden_death_game_break": 1,
            "between_game_break": 1,
            "record_scorers_cap_number": False,
            "crib_time": 3
        },
        "presetSettings": [
            {
                "text": "CMAS",
                "values": {
                    "team_timeout_period": "1",           # Team timeout 1 minute
                    "half_period": "15",                  # Half period 15 minutes
                    "half_time_break": "3",               # Half time break 3 minutes
                    "overtime_game_break": "3",           # Overtime game break 3 minutes
                    "overtime_half_period": "5",          # Overtime half period 5 minutes
                    "overtime_half_time_break": "1",      # Overtime half time break 1 minute
                    "sudden_death_game_break": "1",       # Sudden Death Game break 1 minute
                    "between_game_break": "5",            # Between Game break 5 minutes
                    "crib_time": "60"                     # Crib time default 60 seconds
                },
                "checkboxes": {
                    "team_timeouts_allowed": True,        # Team timeouts allowed checked
                    "overtime_allowed": True              # Overtime allowed checked
                }
            },
            {
                "text": "2",
                "values": {},
                "checkboxes": {}
            },
            {
                "text": "3",
                "values": {},
                "checkboxes": {}
            },
            {
                "text": "4",
                "values": {},
                "checkboxes": {}
            },
            {
                "text": "5",
                "values": {},
                "checkboxes": {}
            },
            {
                "text": "6",
                "values": {},
                "checkboxes": {}
            }
        ]
    }

def load_sound_settings():
    """Load sound settings from unified JSON file."""
    unified_settings = load_unified_settings()
    return unified_settings.get("soundSettings", {})

def save_sound_settings(settings):
    """Save sound settings to unified JSON file."""
    unified_settings = load_unified_settings()
    unified_settings["soundSettings"] = settings
    save_unified_settings(unified_settings)

def load_preset_settings():
    """Load preset settings from unified JSON file."""
    unified_settings = load_unified_settings()
    return unified_settings.get("presetSettings", get_default_unified_settings()["presetSettings"])

def save_preset_settings(presets):
    """Save preset settings to unified JSON file."""
    unified_settings = load_unified_settings()
    unified_settings["presetSettings"] = presets
    save_unified_settings(unified_settings)

class GameManagementApp:
    def __init__(self, master):
        self.master = master
        self.master.title("Underwater Hockey Game Management App")
        self.master.geometry('1200x800')

        self.notebook = ttk.Notebook(master)
        self.notebook.pack(expand=True, fill='both',)

        # --- Variable and font setup ---
        self.variables = {
            "time_to_start_first_game": {"default": "", "checkbox": False, "unit": "hh:mm", "label": "Time to Start First Game:"},
            "start_first_game_in": {"default": 1, "checkbox": False, "unit": "minutes", "label": "First Game Starts In:"},
            "team_timeouts_allowed": {"default": True, "checkbox": True, "unit": "", "label": "Team time-outs allowed?"},
            "team_timeout_period": {"default": 1, "checkbox": False, "unit": "minutes"},
            "half_period": {"default": 1, "checkbox": False, "unit": "minutes"},
            "half_time_break": {"default": 1, "checkbox": False, "unit": "minutes"},
            "overtime_allowed": {"default": True, "checkbox": True, "unit": "", "label": "Overtime allowed?"},
            "overtime_game_break": {"default": 1, "checkbox": False, "unit": "minutes"},
            "overtime_half_period": {"default": 1, "checkbox": False, "unit": "minutes"},
            "overtime_half_time_break": {"default": 1, "checkbox": False, "unit": "minutes"},
            "sudden_death_game_break": {"default": 1, "checkbox": True, "unit": "minutes"},
            "between_game_break": {"default": 1, "checkbox": False, "unit": "minutes"},
            "record_scorers_cap_number": {"default": False, "checkbox": True, "unit": "", "label": "Record Scorers Cap Number"},
            "crib_time": {"default": 1, "checkbox": True, "unit": "seconds"}
        }

        # PATCH: Initialize 'value' and 'used' fields properly for all variables
        for var_name, var_info in self.variables.items():
            if var_info["checkbox"]:
                # Variables with checkboxes: separate 'value' and 'used' fields
                if var_name in ["team_timeouts_allowed", "overtime_allowed", "record_scorers_cap_number"]:
                    # Pure boolean variables (no numeric component)
                    self.variables[var_name]["value"] = var_info["default"]  # True or False
                    self.variables[var_name]["used"] = var_info["default"]   # True or False
                else:
                    # Mixed variables (checkbox + entry): numeric value, boolean used
                    self.variables[var_name]["value"] = str(var_info["default"])  # "1" 
                    self.variables[var_name]["used"] = True  # enabled by default
            else:
                # Variables without checkboxes: only 'value' field, always used
                self.variables[var_name]["value"] = str(var_info["default"])
                self.variables[var_name]["used"] = True

        self.fonts = {
            "court_time": font.Font(family="Arial", size=36),
            "half": font.Font(family="Arial", size=36, weight="bold"),
            "team": font.Font(family="Arial", size=30, weight="bold"),
            "score": font.Font(family="Arial", size=200, weight="bold"),
            "timer": font.Font(family="Arial", size=90, weight="bold"),
            "game_no": font.Font(family="Arial", size=20),
            "button": font.Font(family="Arial", size=20, weight="bold"),
            "timeout_button": font.Font(family="Arial", size=20, weight="bold"),
            "referee_timeout_timer": font.Font(family="Arial", size=20, weight="bold"),
        }

        self.display_fonts = {
            "court_time": font.Font(family="Arial", size=36),
            "half": font.Font(family="Arial", size=36, weight="bold"),
            "team": font.Font(family="Arial", size=30, weight="bold"),
            "score": font.Font(family="Arial", size=200, weight="bold"),
            "timer": font.Font(family="Arial", size=90, weight="bold"),
            "game_no": font.Font(family="Arial", size=20),
            "referee_timeout_timer": font.Font(family="Arial", size=24),
        }

        # Event-driven Tkinter variables for all display widgets
        self.white_score_var = tk.IntVar(value=0)
        self.black_score_var = tk.IntVar(value=0)
        self.timer_var = tk.StringVar(value="00:00")
        self.court_time_var = tk.StringVar(value="Court Time is 00:00:00")
        self.half_label_var = tk.StringVar(value="")
        self.game_number_var = tk.StringVar(value="Game 121")
        self.white_team_var = tk.StringVar(value="White")
        self.black_team_var = tk.StringVar(value="Black")
        self.referee_timeout_timer_var = tk.StringVar(value="Ref Time-Out")
        
        # Tournament List tracking
        self.current_game_index = 0  # Index in self.game_numbers list
        
        self.timer_running = True
        self.timer_seconds = 0

        # Court time system
        self.court_time_seconds = None  # Will be synchronized to local time at startup/reset
        self.court_time_job = None
        self.court_time_paused = False

        self.timer_job = None
        self.reset_timer_button = None
        self.in_timeout = False
        self.pending_timeout = None
        self.white_timeouts_this_half = 0
        self.black_timeouts_this_half = 0
        self.active_timeout_team = None
        self.sudden_death_timer_job = None
        self.sudden_death_seconds = 0
        self.sudden_death_goal_scored = False
        self.full_sequence = []
        self.current_index = 0
        self.widgets = []
        self.last_valid_values = {}
        self.team_timeouts_allowed_var = tk.BooleanVar(value=self.variables["team_timeouts_allowed"]["default"])
        self.overtime_allowed_var = tk.BooleanVar(value=self.variables["overtime_allowed"]["default"])
        self.record_scorers_cap_number_var = tk.BooleanVar(value=self.variables["record_scorers_cap_number"]["default"])
        self.referee_timeout_active = False
        self.referee_timeout_elapsed = 0
        self.referee_timeout_default_bg = "red"
        self.referee_timeout_default_fg = "black"
        self.referee_timeout_active_bg = "black"
        self.referee_timeout_active_fg = "red"
        self.saved_state = {}
        self.stored_penalties = []
        
        # Penalty timer system
        self.active_penalties = []
        self.penalty_timers_paused = False
        self.penalty_timer_jobs = []

        # Initialize volume variables for sounds - load from settings
        sound_settings = load_sound_settings()
        self.pips_volume = tk.DoubleVar(value=sound_settings.get("pips_volume", 50.0))
        self.siren_volume = tk.DoubleVar(value=sound_settings.get("siren_volume", 50.0))
        self.air_volume = tk.DoubleVar(value=sound_settings.get("air_volume", 50.0))
        self.water_volume = tk.DoubleVar(value=sound_settings.get("water_volume", 50.0))
        self.enable_sound = tk.BooleanVar(value=sound_settings.get("enable_sound", True))
        self.siren_duration = tk.DoubleVar(value=sound_settings.get("siren_duration", 1.5))
        
        # Initialize sound selection variables with auto-selection of first audio file if no saved setting
        sound_files = get_sound_files()
        available_audio_files = sound_files if sound_files != ["No sound files found"] else []
        
        pips_default = sound_settings.get("pips_sound", "Default")
        siren_default = sound_settings.get("siren_sound", "Default")
        
        # If no saved setting and audio files are available, pick the first one
        if pips_default == "Default" and available_audio_files:
            pips_default = available_audio_files[0]
        if siren_default == "Default" and available_audio_files:
            siren_default = available_audio_files[0]
            
        self.pips_var = tk.StringVar(value=pips_default)
        self.siren_var = tk.StringVar(value=siren_default)
        
        # Preload all sound files into memory for instant playback
        preload_sounds()
        
        # Track audio device warning to prevent loops
        self.audio_device_warning_shown = False

        # Initialize Zigbee siren controller
        self.zigbee_controller = ZigbeeSirenController(siren_callback=self.trigger_wireless_siren)
        self.zigbee_status_var = tk.StringVar(value="Disconnected")
        self.zigbee_controller.set_connection_status_callback(self.update_zigbee_status)
        
        # Siren loop control attributes for press-and-hold functionality
        self.siren_loop_active = False
        self.siren_loop_thread = None
        
        # Connection watchdog variables
        self.connection_watchdog_active = False
        self.connection_watchdog_attempts = 0
        self.connection_watchdog_max_attempts = 3
        self.connection_watchdog_job = None
        self.user_initiated_action = False

        self.create_scoreboard_tab()
        self.create_settings_tab()
        self.create_sounds_tab()
        self.create_zigbee_siren_tab()
        
        # Select Game Variables tab by default
        self.notebook.select(1)
        
        # Initialize USB dongle status after creating the Zigbee tab
        self.update_usb_dongle_status()
        
        # Start connection watchdog instead of direct auto-connect
        self.start_connection_watchdog()
        
        self.load_game_settings()  # Load game settings from unified file
        self.load_settings()
        self.build_game_sequence()
        self.master.bind('<Configure>', self.scale_fonts)
        self.initial_width = self.master.winfo_width()
        self.master.update_idletasks()
        self.scale_fonts(None)

        # --- Sudden Death restoration variables ---
        self.sudden_death_restore_time = None
        self.sudden_death_restore_active = False

        # --- Display window and penalty grid must be created before display updates ---
        self.create_display_window()
        self.start_penalty_display_updates()
        self.sync_penalty_display_to_external()
        self.reset_timer()  # <-- moved here, after display window creation

    def log_game_event(self, event_type, team=None, cap_number=None, duration=None, break_status=None):
        """
        Log a game event to UWH_Game_Data.txt.
        Creates the file if it doesn't exist, otherwise appends.
        Each event is written as a pipe-separated line with fields:
        local_datetime|court_time|event_type|team|cap_number|duration|break_status
        
        Args:
            event_type: Type of event (e.g., "First Half Start", "Goal", "Penalty Start")
            team: Team name for goals and penalties (White/Black)
            cap_number: Cap number for penalties
            duration: Duration for penalties (e.g., "2 minutes")
            break_status: Break/timeout status (e.g., "Team Time-Out", "Referee Time-Out", "Break")
        """
        # Get current date/time
        now = datetime.datetime.now()
        local_time = now.strftime("%Y-%m-%d %H:%M:%S")
        
        # Get court time (hh:mm:ss format)
        if self.court_time_seconds is not None:
            hours, remainder = divmod(self.court_time_seconds, 3600)
            minutes, seconds = divmod(remainder, 60)
            court_time = f"{hours:02d}:{minutes:02d}:{seconds:02d}"
        else:
            court_time = "00:00:00"
        
        # Build the event data fields in order
        fields = [
            local_time,
            court_time,
            event_type,
            team if team else "",
            cap_number if cap_number else "",
            duration if duration else "",
            break_status if break_status else ""
        ]
        
        # Create pipe-separated line
        event_line = "|".join(str(field) for field in fields)
        
        txt_file = os.path.join(os.getcwd(), "UWH_Game_Data.txt")
        
        try:
            # Open in append mode, create if doesn't exist
            with open(txt_file, 'a') as f:
                f.write(event_line + "\n")
        except Exception as e:
            print(f"Error logging game event: {e}")

    def create_scoreboard_tab(self):
        tab = ttk.Frame(self.notebook)
        self.notebook.add(tab, text="Scoreboard")
        for i in range(11):
            tab.grid_rowconfigure(i, weight=1)
        for i in range(9):
            tab.grid_columnconfigure(i, weight=1)

        self.court_time_label = tk.Label(tab, textvariable=self.court_time_var, font=self.fonts["court_time"], bg="lightgrey")
        self.court_time_label.grid(row=0, column=0, columnspan=9, padx=1, pady=1, sticky="nsew")

        self.half_label = tk.Label(tab, textvariable=self.half_label_var, font=self.fonts["half"], bg="lightcoral")
        self.half_label.grid(row=1, column=0, columnspan=9, padx=1, pady=1, sticky="nsew")

        self.white_label = tk.Label(tab, textvariable=self.white_team_var, font=self.fonts["team"], bg="white", fg="black")
        self.white_label.grid(row=2, column=0, columnspan=3, padx=1, pady=1, sticky="nsew")
        self.black_label = tk.Label(tab, textvariable=self.black_team_var, font=self.fonts["team"], bg="black", fg="white")
        self.black_label.grid(row=2, column=6, columnspan=3, padx=1, pady=1, sticky="nsew")

        self.game_label = tk.Label(tab, textvariable=self.game_number_var, font=self.fonts["game_no"], bg="light grey")
        self.game_label.grid(row=2, column=3, columnspan=3, padx=1, pady=1, sticky="nsew")
        self.penalty_grid_frame, self.penalty_labels = self.create_penalty_grid_widget(tab)
        self.penalty_grid_frame.grid(row=2, column=3, columnspan=3, padx=1, pady=1, sticky="nsew")
        self.penalty_grid_frame.grid_remove()  # hide initially

        # Team name widgets - NEW: Added in row 3 to show CSV team names
        self.white_team_name_widget = tk.Label(tab, text="", font=self.fonts["team"], bg="white", fg="black")
        self.white_team_name_widget.grid(row=3, column=0, columnspan=3, padx=1, pady=1, sticky="nsew")
        
        self.black_team_name_widget = tk.Label(tab, text="", font=self.fonts["team"], bg="black", fg="white")
        self.black_team_name_widget.grid(row=3, column=6, columnspan=3, padx=1, pady=1, sticky="nsew")
        
        # Spacer label - Added to match timer widget background color in row 3
        self.timer_spacer = tk.Label(tab, text="", bg="lightgrey")
        self.timer_spacer.grid(row=3, column=3, columnspan=3, padx=1, pady=1, sticky="nsew")

        # Score widgets - MODIFIED: Moved to row 4 and reduced rowspan from 6 to 5
        self.white_score = tk.Label(tab, textvariable=self.white_score_var, font=self.fonts["score"], bg="white", fg="black")
        self.white_score.grid(row=4, column=0, rowspan=5, columnspan=3, padx=1, pady=1, sticky="nsew")
        self.black_score = tk.Label(tab, textvariable=self.black_score_var, font=self.fonts["score"], bg="black", fg="white")
        self.black_score.grid(row=4, column=6, rowspan=5, columnspan=3, padx=1, pady=1, sticky="nsew")

        # Timer widget - MODIFIED: Moved to row 4 and reduced rowspan from 6 to 5
        self.timer_label = tk.Label(tab, textvariable=self.timer_var, font=self.fonts["timer"], bg="lightgrey", fg="black")
        self.timer_label.grid(row=4, column=3, rowspan=5, columnspan=3, padx=1, pady=1, sticky="nsew")

        # Referee timeout timer label - positioned below the main timer
        self.referee_timeout_timer_label = tk.Label(
            tab, textvariable=self.referee_timeout_timer_var, 
            font=self.fonts["referee_timeout_timer"], 
            bg="red", fg="white"
        )
        self.referee_timeout_timer_label.grid(row=8, column=3, rowspan=1, columnspan=3, padx=0, pady=1, sticky="nsew")
        self.referee_timeout_timer_label.grid_remove()  # Hide initially

        self.white_timeout_button = tk.Button(
            tab, text="White Team\nTime-Out", font=self.fonts["timeout_button"], bg="white", fg="black",
            activebackground="white", activeforeground="black",
            justify="center", wraplength=180, height=2, command=self.white_team_timeout
        )
        self.white_timeout_button.grid(row=9, column=0, rowspan=2, columnspan=1, padx=1, pady=1, sticky="nsew")
        self.black_timeout_button = tk.Button(
            tab, text="Black Team\nTime-Out", font=self.fonts["timeout_button"], bg="black", fg="white",
            activebackground="black", activeforeground="white",
            justify="center", wraplength=180, height=2, command=self.black_team_timeout
        )
        self.black_timeout_button.grid(row=9, column=8, rowspan=2, columnspan=1, padx=1, pady=1, sticky="nsew")

        self.white_goal_button = tk.Button(
            tab, text="Add Goal White", font=self.fonts["button"], bg="light grey", fg="black",
            activebackground="light grey", activeforeground="black",
            command=lambda: self.add_goal_with_confirmation(self.white_score_var, "White")
        )
        self.white_goal_button.grid(row=9, column=1, columnspan=2, padx=1, pady=1, sticky="nsew")
        self.black_goal_button = tk.Button(
            tab, text="Add Goal Black", font=self.fonts["button"], bg="light grey", fg="black",
            activebackground="light grey", activeforeground="black",
            command=lambda: self.add_goal_with_confirmation(self.black_score_var, "Black")
        )
        self.black_goal_button.grid(row=9, column=6, columnspan=2, padx=1, pady=1, sticky="nsew")

        self.white_minus_button = tk.Button(
            tab, text="-ve Goal White", font=self.fonts["button"], bg="light grey", fg="black",
            activebackground="light grey", activeforeground="black",
            command=lambda: self.adjust_score_with_confirm(self.white_score_var, "White")
        )
        self.white_minus_button.grid(row=10, column=1, columnspan=2, padx=1, pady=1, sticky="nsew")
        self.black_minus_button = tk.Button(
            tab, text="-ve Goal Black", font=self.fonts["button"], bg="light grey", fg="black",
            activebackground="light grey", activeforeground="black",
            command=lambda: self.adjust_score_with_confirm(self.black_score_var, "Black")
        )
        self.black_minus_button.grid(row=10, column=6, columnspan=2, padx=1, pady=1, sticky="nsew")

        self.referee_timeout_button = tk.Button(
            tab, text="Referee Time-Out", font=self.fonts["button"],
            bg=self.referee_timeout_default_bg, fg=self.referee_timeout_default_fg,
            activebackground=self.referee_timeout_default_bg, activeforeground=self.referee_timeout_default_fg,
            command=self.toggle_referee_timeout
        )
        self.referee_timeout_button.grid(row=9, column=3, columnspan=3, padx=1, pady=1, sticky="nsew")
        self.penalties_button = tk.Button(
            tab, text="Penalties", font=self.fonts["button"], bg="orange", fg="black",
            activebackground="orange", activeforeground="black",
            command=self.show_penalties
        )
        self.penalties_button.grid(row=10, column=3, columnspan=3, padx=1, pady=1, sticky="nsew")

        self.update_team_timeouts_allowed()


    def update_penalty_display(self):
        """
        Robustly ensures that the penalty grid is only shown if there are penalties left to serve,
        and that 'Game 121' label is shown otherwise.
        Applies to both main and display windows.
        """
        main_has_penalties = bool(self.active_penalties or self.stored_penalties)
        # Main window: show penalty grid if any penalties; otherwise show 'Game 121'
        if main_has_penalties:
            if self.game_label.winfo_ismapped():
                self.game_label.grid_remove()
            if not self.penalty_grid_frame.winfo_ismapped():
                self.penalty_grid_frame.grid(row=2, column=3, columnspan=3, padx=1, pady=1, sticky="nsew")
            self.update_penalty_grid()
        else:
            # Hide penalty grid
            try:
                self.penalty_grid_frame.grid_remove()
            except Exception:
                pass
            # Show current game number label always
            if not self.game_label.winfo_ismapped():
                self.game_label.grid(row=2, column=3, columnspan=3, padx=1, pady=1, sticky="nsew")
            # Event-driven: Update the StringVar with current game number
            self.update_game_number_display()

        # Display window: same logic
        display_has_penalties = bool(self.active_penalties or self.stored_penalties)
        if display_has_penalties:
            if self.display_game_label.winfo_ismapped():
                self.display_game_label.grid_remove()
            if not self.display_penalty_grid_frame.winfo_ismapped():
                self.display_penalty_grid_frame.grid(row=2, column=3, columnspan=3, padx=1, pady=1, sticky="nsew")
            self.update_display_penalty_grid()
        else:
            try:
                self.display_penalty_grid_frame.grid_remove()
            except Exception:
                pass
            if not self.display_game_label.winfo_ismapped():
                self.display_game_label.grid(row=2, column=3, columnspan=3, padx=1, pady=1, sticky="nsew")
            # Event-driven: Update the StringVar with current game number
            self.update_game_number_display()

    def _penalty_sort_key(self, p):
        """Helper method to sort penalties by time remaining."""
        return p["seconds_remaining"] if not p["is_rest_of_match"] else 999999

    def update_penalty_grid(self):
        white_penalties = sorted(
            [p for p in self.active_penalties if p["team"] == "White"],
            key=self._penalty_sort_key
        )[:3]
        black_penalties = sorted(
            [p for p in self.active_penalties if p["team"] == "Black"],
            key=self._penalty_sort_key
        )[:3]
        for i in range(3):
            if i < len(white_penalties):
                p = white_penalties[i]
                cap_str = f"#{p['cap']}"
                if p["is_rest_of_match"]:
                    time_str = "rest"
                else:
                    mins, secs = divmod(p["seconds_remaining"], 60)
                    time_str = f"{mins}:{secs:02d}"
                label_text = f"{cap_str}  {time_str}"
            else:
                label_text = ""
            if self.penalty_labels[i][0].cget('text') != label_text:
                self.penalty_labels[i][0].config(text=label_text)
            if i < len(black_penalties):
                p = black_penalties[i]
                cap_str = f"#{p['cap']}"
                if p["is_rest_of_match"]:
                    time_str = "rest"
                else:
                    mins, secs = divmod(p["seconds_remaining"], 60)
                    time_str = f"{mins}:{secs:02d}"
                label_text = f"{cap_str}  {time_str}"
            else:
                label_text = ""
            if self.penalty_labels[i][1].cget('text') != label_text:
                self.penalty_labels[i][1].config(text=label_text)

    def update_display_penalty_grid(self):
        white_penalties = sorted(
            [p for p in self.active_penalties if p["team"] == "White"],
            key=self._penalty_sort_key
        )[:3]
        black_penalties = sorted(
            [p for p in self.active_penalties if p["team"] == "Black"],
            key=self._penalty_sort_key
        )[:3]
        for i in range(3):
            if i < len(white_penalties):
                p = white_penalties[i]
                cap_str = f"#{p['cap']}"
                if p["is_rest_of_match"]:
                    time_str = "rest"
                else:
                    mins, secs = divmod(p["seconds_remaining"], 60)
                    time_str = f"{mins}:{secs:02d}"
                label_text = f"{cap_str}  {time_str}"
            else:
                label_text = ""
            if self.display_penalty_labels[i][0].cget('text') != label_text:
                self.display_penalty_labels[i][0].config(text=label_text)
            if i < len(black_penalties):
                p = black_penalties[i]
                cap_str = f"#{p['cap']}"
                if p["is_rest_of_match"]:
                    time_str = "rest"
                else:
                    mins, secs = divmod(p["seconds_remaining"], 60)
                    time_str = f"{mins}:{secs:02d}"
                label_text = f"{cap_str}  {time_str}"
            else:
                label_text = ""
            if self.display_penalty_labels[i][1].cget('text') != label_text:
                self.display_penalty_labels[i][1].config(text=label_text)

    def start_penalty_display_updates(self):
        self.update_penalty_display()
        self.master.after(1000, self.start_penalty_display_updates)

    def sync_penalty_display_to_external(self):
        # Event-driven: No need to sync text since both widgets use the same StringVar
        # Only background colors need to be synchronized
        self.display_window.after(1000, self.sync_penalty_display_to_external)

    def create_penalty_grid_widget(self, parent, is_display=False):
        # Add internal padding for slightly smaller appearance than the game label
        frame = tk.Frame(parent, padx=10, pady=4)
        for col in range(2):
            frame.grid_columnconfigure(col, weight=1)
        for row in range(3):
            frame.grid_rowconfigure(row, weight=1)
        labels = [[None for _ in range(2)] for _ in range(3)]
        for row in range(3):
            lbl_white = tk.Label(frame, text="", font=("Arial", 9), width=8,
                                 anchor="center", relief="ridge", fg="black", bg="white", justify="center")
            lbl_white.grid(row=row, column=0, padx=1, pady=1, sticky="nsew")
            labels[row][0] = lbl_white
            lbl_black = tk.Label(frame, text="", font=("Arial", 9), width=8,
                                 anchor="center", relief="ridge", fg="white", bg="black", justify="center")
            lbl_black.grid(row=row, column=1, padx=1, pady=1, sticky="nsew")
            labels[row][1] = lbl_black
        return frame, labels

    def scale_fonts(self, event=None):
        try:
            cur_width = self.master.winfo_width()
            if cur_width <= 0:
                cur_width = self.initial_width if hasattr(self, 'initial_width') else 1200
        except Exception:
            cur_width = 1200
        base_width = 1200
        scale = cur_width / base_width
        scale = max(0.5, min(2.0, scale))
        base_sizes = {
            "court_time": 36,
            "half": 36,
            "team": 30,
            "score": 200,
            "timer": 90,
            "game_no": 20,
            "button": 20,
            "timeout_button": 20,
            "referee_timeout_timer": 24,
        }
        reduced_button_scale = 0.7
        for key, fnt in self.fonts.items():
            if key == "timeout_button":
                new_size = int(base_sizes[key] * scale * reduced_button_scale)
            else:
                new_size = int(base_sizes[key] * scale)
            try:
                fnt.config(size=new_size)
            except Exception:
                pass

    def scale_display_fonts(self, event=None):
        try:
            cur_width = self.display_window.winfo_width()
            if cur_width <= 0:
                cur_width = self.display_initial_width if hasattr(self, 'display_initial_width') else 1200
        except Exception:
            cur_width = 1200
        base_width = 1200
        scale = cur_width / base_width
        scale = max(0.5, min(2.0, scale))
        base_sizes = {
            "court_time": 36,
            "half": 36,
            "team": 30,
            "score": 200,
            "timer": 90,
            "game_no": 20,
            "referee_timeout_timer": 24,
        }
        for key, fnt in self.display_fonts.items():
            new_size = int(base_sizes[key] * scale)
            try:
                fnt.config(size=new_size)
            except Exception:
                pass

    def get_minutes(self, varname):
        try:
            val = self.variables[varname].get("value", self.variables[varname]["default"])
            # PATCH: Handle boolean values by falling back to default
            if isinstance(val, bool):
                val = self.variables[varname]["default"]
            val = str(val).replace(',', '.')
            return float(val) * 60
        except Exception:
            val = str(self.variables[varname]["default"]).replace(',', '.')
            return float(val) * 60

    def build_game_sequence(self):
        seq = []
        # Always start with "First Game Starts In:" period
        now = datetime.datetime.now()
        time_val = self.variables.get("time_to_start_first_game", {}).get("value", "")
        game_starts_in_seconds = None
        if time_val:
            match = re.fullmatch(r"(?:[0-9]|1[0-9]|2[0-3]):[0-5][0-9]", time_val.strip())
            if match:
                hh, mm = map(int, time_val.strip().split(":"))
                target = now.replace(hour=hh, minute=mm, second=0, microsecond=0)
                if target < now:
                    target = target + datetime.timedelta(days=1)
                delta = target - now
                seconds_to_start = int(delta.total_seconds())
                # Use the time directly without subtracting Between Game Break
                game_starts_in_seconds = max(0, seconds_to_start)
        # First period: "First Game Starts In:" - only runs once at app start
        if game_starts_in_seconds is not None:
            seq.append({'name': 'First Game Starts In:', 'type': 'break', 'duration': game_starts_in_seconds})
        else:
            # When time_to_start_first_game is blank, use start_first_game_in with minimum 30 seconds
            seq.append({'name': 'First Game Starts In:', 'type': 'break', 'duration': max(30, self.get_minutes('start_first_game_in'))})
        # First Game Starts In: transitions directly to First Half (no Between Game Break)

        seq.append({'name': 'First Half', 'type': 'regular', 'duration': self.get_minutes('half_period')})
        seq.append({'name': 'Half Time', 'type': 'break', 'duration': self.get_minutes('half_time_break')})
        seq.append({'name': 'Second Half', 'type': 'regular', 'duration': self.get_minutes('half_period')})
        if self.is_overtime_enabled():
            seq.append({'name': 'Overtime Game Break', 'type': 'break', 'duration': self.get_minutes('overtime_game_break')})
            seq.append({'name': 'Overtime First Half', 'type': 'overtime', 'duration': self.get_minutes('overtime_half_period')})
            seq.append({'name': 'Overtime Half Time', 'type': 'break', 'duration': self.get_minutes('overtime_half_time_break')})
            seq.append({'name': 'Overtime Second Half', 'type': 'overtime', 'duration': self.get_minutes('overtime_half_period')})
        if self.is_sudden_death_enabled():
            seq.append({'name': 'Sudden Death Game Break', 'type': 'break', 'duration': self.get_minutes('sudden_death_game_break')})
            seq.append({'name': 'Sudden Death', 'type': 'sudden_death', 'duration': None})
        # Add Between Game Break at the end for looping back to next game
        seq.append({'name': 'Between Game Break', 'type': 'break', 'duration': self.get_minutes('between_game_break')})
        self.full_sequence = seq
        self.current_index = 0

    def find_period_index(self, name):
        for idx, period in enumerate(self.full_sequence):
            if period['name'] == name:
                return idx
        return len(self.full_sequence) - 1
        
    def create_settings_tab(self):
        tab = ttk.Frame(self.notebook)
        self.notebook.add(tab, text="Game Variables")
        tab.grid_rowconfigure(0, weight=3)  # Widget 1 gets most of the space
        tab.grid_rowconfigure(1, weight=1)  # Widget 2 (Presets) gets less space - reduced from 2 to 1 (50% height)
        tab.grid_rowconfigure(2, weight=1)  # Widget 4 (Tournament List) - NEW WIDGET
        tab.grid_rowconfigure(3, weight=1)  # Widget 3 (Game Sequence Explanation) - height reduced for snug text 
        tab.grid_columnconfigure(0, weight=2)  # Widget 1 on left
        tab.grid_columnconfigure(1, weight=1)  # Widget 2 and 3 on right

        default_font = font.nametofont("TkDefaultFont")
        new_size = default_font.cget("size") + 2
        headers = ["Use?", "Variable", "Value", "Units"]
        
        # Configure custom style for Preset buttons and checkboxes
        style = ttk.Style()
        style.configure('Preset.TButton', 
                       padding=(4, 2),
                       font=(default_font.cget("family"), default_font.cget("size") + 1))
        
        # Configure larger checkboxes for better visibility
        style.configure('Large.TCheckbutton',
                       focuscolor='none',
                       font=(default_font.cget("family"), default_font.cget("size") + 2))

        # Widget 1 (Game Variables) - Left side, spans all rows
        widget1 = ttk.Frame(tab, borderwidth=1, relief="solid")
        widget1.grid(row=0, column=0, rowspan=4, sticky="nsew", padx=8, pady=8)
        for i in range(4):
            widget1.grid_columnconfigure(i, weight=1)
        for i in range(17):
            widget1.grid_rowconfigure(i, weight=1)
        for i, h in enumerate(headers):
            tk.Label(widget1, text=h, font=(default_font.cget("family"), new_size, "bold")).grid(row=0, column=i, sticky="w", padx=5, pady=4)
        row_idx = 1
        self.widgets = []
        # Ensure "time_to_start_first_game" is first, then "start_first_game_in" above team_timeouts_allowed
        entry_order = list(self.variables.keys())
        for special_name in ["time_to_start_first_game", "start_first_game_in", "record_scorers_cap_number"]:
            if special_name in entry_order:
                entry_order.remove(special_name)
        # Insert record_scorers_cap_number before crib_time
        crib_time_index = entry_order.index("crib_time") if "crib_time" in entry_order else len(entry_order)
        entry_order = (["time_to_start_first_game", "start_first_game_in"] + 
                       entry_order[:crib_time_index] + 
                       ["record_scorers_cap_number"] + 
                       entry_order[crib_time_index:])
        for var_name in entry_order:
            var_info = self.variables[var_name]
            # PATCH: Don't overwrite numeric defaults for checkbox variables that also have entries
            # Only set default to True for pure checkbox variables (no numeric component)
            if var_info["checkbox"] and var_name in ["team_timeouts_allowed", "overtime_allowed", "record_scorers_cap_number"]:
                var_info["default"] = var_info.get("default", True)
            if var_name == "team_timeouts_allowed":
                check_var = self.team_timeouts_allowed_var
                cb = ttk.Checkbutton(widget1, variable=check_var, style='Large.TCheckbutton')
                cb.grid(row=row_idx, column=0, sticky="", pady=5, padx=(10, 0))
                label_text = var_info.get("label", "Team Time-Outs allowed?")
                label_widget = tk.Label(widget1, text=label_text, font=(default_font.cget("family"), new_size, "bold"))
                label_widget.grid(row=row_idx, column=1, sticky="w", pady=4)
                check_var.trace_add("write", lambda *args: self._on_team_timeouts_change())
                self.widgets.append({"name": var_name, "entry": None, "checkbox": check_var, "label_widget": label_widget})
                row_idx += 1
                continue
            if var_name == "overtime_allowed":
                check_var = self.overtime_allowed_var
                cb = ttk.Checkbutton(widget1, variable=check_var, style='Large.TCheckbutton')
                cb.grid(row=row_idx, column=0, sticky="", pady=5, padx=(10, 0))
                label_text = var_info.get("label", "Overtime allowed?")
                label_widget = tk.Label(widget1, text=label_text, font=(default_font.cget("family"), new_size, "bold"))
                label_widget.grid(row=row_idx, column=1, sticky="w", pady=4)
                check_var.trace_add("write", lambda *args: self._on_overtime_change())
                self.widgets.append({"name": var_name, "entry": None, "checkbox": check_var, "label_widget": label_widget})
                row_idx += 1
                continue
            if var_name == "record_scorers_cap_number":
                check_var = self.record_scorers_cap_number_var
                cb = ttk.Checkbutton(widget1, variable=check_var, style='Large.TCheckbutton')
                cb.grid(row=row_idx, column=0, sticky="", pady=5, padx=(10, 0))
                label_text = var_info.get("label", "Record Scorers Cap Number")
                label_widget = tk.Label(widget1, text=label_text, font=(default_font.cget("family"), new_size, "bold"))
                label_widget.grid(row=row_idx, column=1, sticky="w", pady=4)
                check_var.trace_add("write", lambda *args: self._on_single_variable_change("record_scorers_cap_number"))
                self.widgets.append({"name": var_name, "entry": None, "checkbox": check_var, "label_widget": label_widget})
                row_idx += 1
                continue
            check_var = tk.BooleanVar(value=True) if var_info["checkbox"] else None
            if check_var:
                cb = ttk.Checkbutton(widget1, variable=check_var, style='Large.TCheckbutton')
                cb.grid(row=row_idx, column=0, sticky="", pady=5, padx=(10, 0))
                check_var.trace_add("write", lambda *args, name=var_name: self._on_single_variable_change(name))
            label_text = var_info.get("label", f"{var_name.replace('_', ' ').title()}:")
            label_widget = tk.Label(widget1, text=label_text, font=(default_font.cget("family"), new_size, "bold"))
            label_widget.grid(row=row_idx, column=1, sticky="w", pady=4)
            # Set up value box for time_to_start_first_game and validate as hh:mm
            entry = ttk.Entry(widget1, width=10)
            if var_name == "time_to_start_first_game":
                entry.insert(0, "")
                # Only validate on focusout/return, allow any input while typing
                def validate_hhmm_on_focusout(event):
                    val = event.widget.get().strip()
                    if val == "":
                        return
                    # Accept HH:MM (single or double digit hour)
                    if not re.fullmatch(r"(?:[0-9]|1[0-9]|2[0-3]):[0-5][0-9]", val):
                        messagebox.showerror("Input Error", "Please enter time in HH:MM 24-hour format (e.g., 19:36 or 9:36).")
                        event.widget.focus_set()
                        event.widget.selection_range(0, tk.END)
                        return
                    self._on_single_variable_change("time_to_start_first_game")
                entry.bind("<FocusOut>", validate_hhmm_on_focusout)
                entry.bind("<Return>", validate_hhmm_on_focusout)
            else:
                entry.insert(0, "1")
                # Special validation for numeric-only variables - only accepts numbers
                if var_name in ["crib_time", "sudden_death_game_break"]:
                    def validate_numeric_on_focusout(event, field_name=var_name):
                        val = event.widget.get().strip()
                        if val == "":
                            return
                        # Accept valid numbers (int or float with . or ,)
                        try:
                            # Replace comma with dot for European decimal notation
                            val_normalized = val.replace(',', '.')
                            val_float = float(val_normalized)  # Test if it's a valid number
                            
                            # Special validation for crib_time: check against between_game_break
                            if field_name == "crib_time":
                                # Get current between_game_break value
                                between_game_break_minutes = None
                                for widget in self.widgets:
                                    if widget["name"] == "between_game_break":
                                        try:
                                            bgb_val = widget["entry"].get().strip().replace(',', '.')
                                            between_game_break_minutes = float(bgb_val)
                                        except (ValueError, AttributeError):
                                            pass
                                        break
                                
                                # If we have a between_game_break value, validate the condition
                                if between_game_break_minutes is not None:
                                    crib_time_seconds = val_float
                                    if (between_game_break_minutes * 60) - crib_time_seconds <= 31:
                                        messagebox.showerror("Input Error", "Crib time too large. Between Game Break minus Crib time must be > 31 seconds.")
                                        event.widget.delete(0, tk.END)
                                        event.widget.insert(0, self.last_valid_values[field_name])
                                        event.widget.focus_set()
                                        event.widget.selection_range(0, tk.END)
                                        return
                            
                            # Update last valid value if validation passes
                            self.last_valid_values[field_name] = val
                            self._on_single_variable_change(field_name)
                        except ValueError:
                            # Show error and restore last valid value
                            messagebox.showerror("Input Error", f"Please enter a valid number for {field_name.replace('_', ' ').title()}.")
                            event.widget.delete(0, tk.END)
                            event.widget.insert(0, self.last_valid_values[field_name])
                            event.widget.focus_set()
                            event.widget.selection_range(0, tk.END)
                    
                    entry.bind("<FocusOut>", validate_numeric_on_focusout)
                    entry.bind("<Return>", validate_numeric_on_focusout)
                else:
                    entry.bind("<FocusOut>", lambda e, name=var_name: self._on_single_variable_change(name))
                    entry.bind("<Return>", lambda e, name=var_name: self._on_single_variable_change(name))
            entry.grid(row=row_idx, column=2, sticky="w", padx=5, pady=4)
            tk.Label(widget1, text=var_info["unit"], font=(default_font.cget("family"), new_size, "bold")).grid(row=row_idx, column=3, sticky="w", padx=5, pady=4)
            self.widgets.append({"name": var_name, "entry": entry, "checkbox": check_var, "label_widget": label_widget})
            self.last_valid_values[var_name] = entry.get()
            if var_name == "team_timeout_period":
                self.team_timeout_period_entry = entry
                self.team_timeout_period_label = label_widget
            row_idx += 1
            # Insert combined explanation label after Crib Time row
            if var_name == "crib_time":
                combined_explanation = tk.Label(
                    widget1,
                    text="• Crib Time is a period (in seconds) that is subtracted from the \"Between Game Break\" time at the start of each game to try to realign Court Time with Local Computer Time.\n• Value boxes accept decimal time e.g. 1.5 or 1,5 = 1 min, 30 sec",
                    font=(default_font.cget("family"), default_font.cget("size") - 1),
                    anchor="w", justify="left", wraplength=600
                )
                combined_explanation.grid(row=row_idx, column=0, columnspan=4, pady=3, sticky="nsew")
                row_idx += 1
                # Add reset warning as third bullet point (red and bold)
                reset_warning_bullet = tk.Label(
                    widget1,
                    text="• If you change any value in here, push the 'Reset Timer' Button!",
                    font=(default_font.cget("family"), default_font.cget("size") - 1, "bold"),
                    fg="red",
                    anchor="w", justify="left", wraplength=600
                )
                reset_warning_bullet.grid(row=row_idx, column=0, columnspan=4, pady=3, sticky="nsew")
                row_idx += 1            
        # Reset Timer button
        self.reset_timer_button = ttk.Button(widget1, text="Reset Timer", command=self.reset_timer)
        self.reset_timer_button.grid(row=row_idx, column=0, columnspan=4, pady=8)

        # Widget 2 ("Presets") - Top right, reduced size
        widget2 = ttk.Frame(tab, borderwidth=1, relief="solid")
        widget2.grid(row=0, column=1, sticky="nsew", padx=4, pady=4)  # MODIFIED: Reduced padding from 8 to 4 (50% reduction)

        for col in range(3):
            widget2.grid_columnconfigure(col, weight=1)
        # Reduced height configuration for Widget 2
        widget2.grid_rowconfigure(0, weight=0)  # Header
        widget2.grid_rowconfigure(1, weight=1)  # Button row 1
        widget2.grid_rowconfigure(2, weight=1)  # Button row 2
        widget2.grid_rowconfigure(3, weight=0)  # Spacer
        widget2.grid_rowconfigure(4, weight=0)  # Instructional text 1
        widget2.grid_rowconfigure(5, weight=0)  # Instructional text 2
        header_label = tk.Label(widget2, text="Presets", font=(default_font.cget("family"), new_size, "bold"))
        header_label.grid(row=0, column=0, columnspan=3, padx=4, pady=(12,4), sticky="nsew")

#add in default values for CMAS rules as per section 14.2 INTERNATIONAL RULES FOR UNDERWATER HOCKEY
#RULES OF PLAY, Version 13.0, February 2025
        self.widget2_buttons = []
        # Load presets from JSON settings
        preset_data = load_preset_settings()
        self.button_data = preset_data.copy()  # Make a copy to avoid modifying the original
        
        for i in range(6):
            btn_row = 1 if i < 3 else 2
            btn_col = i % 3
            btn = ttk.Button(widget2, text=self.button_data[i]["text"], width=14, style='Preset.TButton')
            btn.grid(row=btn_row, column=btn_col, padx=8, pady=4, sticky="n")
            btn.bind("<ButtonPress-1>", self._make_press_handler(i))
            btn.bind("<ButtonRelease-1>", self._make_release_handler(i))
            self.widget2_buttons.append(btn)

        # Reduced spacer row (row 3) - smaller height for compactness
        spacer = tk.Label(widget2, text="", font=(default_font.cget("family"), new_size))
        spacer.grid(row=3, column=0, columnspan=3, sticky="ew")
        # Add row 4: instructional text
        instruction1 = tk.Label(
            widget2,
            text="Click the buttons above to load preset times and allowed Game Periods",
            anchor="w", justify="left", font=(default_font.cget("family"), new_size)
        )
        instruction1.grid(row=4, column=0, columnspan=3, sticky="w", padx=8, pady=(2,1))
        # Add row 5: instructional text
        instruction2 = tk.Label(
            widget2,
            text="Press and hold the button for >4 seconds to alter the stored preset values",
            anchor="w", justify="left", font=(default_font.cget("family"), new_size)
        )
        instruction2.grid(row=5, column=0, columnspan=3, sticky="w", padx=8, pady=(1,4))

        # Widget 4 (Tournament List) - NEW: Between Presets and Game Sequence
        widget4 = ttk.Frame(tab, borderwidth=1, relief="solid")
        widget4.grid(row=2, column=1, sticky="nsew", padx=8, pady=8)
        
        widget4.grid_columnconfigure(0, weight=1)
        widget4.grid_columnconfigure(1, weight=1)
        widget4.grid_rowconfigure(0, weight=0)  # Header
        widget4.grid_rowconfigure(1, weight=0)  # CSV dropdown label
        widget4.grid_rowconfigure(2, weight=0)  # CSV dropdown
        widget4.grid_rowconfigure(3, weight=0)  # Open Folder button - NEW
        widget4.grid_rowconfigure(4, weight=0)  # Game number label  
        widget4.grid_rowconfigure(5, weight=0)  # Game number dropdown
        widget4.grid_rowconfigure(6, weight=0)  # Comment label
        widget4.grid_rowconfigure(7, weight=1)  # Spacer
        
        # Add header
        tournament_header = tk.Label(widget4, text="Tournament List", font=(default_font.cget("family"), new_size, "bold"))
        tournament_header.grid(row=0, column=0, columnspan=2, padx=8, pady=(12,8), sticky="ew")
        
        # CSV file selection
        tk.Label(widget4, text="CSV File:", font=(default_font.cget("family"), default_font.cget("size")), anchor="w").grid(row=1, column=0, sticky="w", padx=8, pady=2)
        
        # Get CSV files in current directory
        csv_files = self.get_csv_files()
        self.csv_var = tk.StringVar(value=csv_files[0] if csv_files else "No CSV files found")
        csv_dropdown = ttk.Combobox(widget4, textvariable=self.csv_var, values=csv_files, state="readonly", width=20)
        csv_dropdown.grid(row=2, column=0, columnspan=2, sticky="ew", padx=8, pady=2)
        csv_dropdown.bind("<<ComboboxSelected>>", self.on_csv_file_changed)
        
        # Open Folder button
        open_folder_btn = tk.Button(widget4, text="Open Folder", 
                                    font=(default_font.cget("family"), default_font.cget("size")),
                                    command=self.open_csv_folder, width=12)
        open_folder_btn.grid(row=3, column=0, columnspan=2, padx=8, pady=(2,8))
        
        # Starting game number selection
        tk.Label(widget4, text="Starting Game #:", font=(default_font.cget("family"), default_font.cget("size")), anchor="w").grid(row=4, column=0, sticky="w", padx=8, pady=(8,2))
        
        self.game_numbers = []
        self.starting_game_var = tk.StringVar(value="")
        self.starting_game_dropdown = ttk.Combobox(widget4, textvariable=self.starting_game_var, values=self.game_numbers, state="readonly", width=10)
        self.starting_game_dropdown.grid(row=5, column=0, columnspan=2, sticky="ew", padx=8, pady=2)
        
        # Add callback to update game number display when user selects different game
        self.starting_game_dropdown.bind('<<ComboboxSelected>>', self.on_game_selection_changed)
        
        # Initialize game numbers if CSV file is available
        self.on_csv_file_changed()
        
        # ADDED: Comment label about saving CSV files
        csv_comment = tk.Label(widget4, text="Save a CSV file of games into the same folder as this program is in.\nExpected CSV headers: date,#,White,Score,Black,Score,Referees,Penalties\n(where # is the Game Number)", 
                              font=(default_font.cget("family"), default_font.cget("size") - 1),
                              anchor="w", justify="left", wraplength=600)
        csv_comment.grid(row=6, column=0, columnspan=2, sticky="w", padx=8, pady=(4,8))

        # Widget 3 (Game Sequence Explanation) - Bottom right - height reduced for snug text
        widget3 = ttk.Frame(tab, borderwidth=1, relief="solid")
        widget3.grid(row=3, column=1, sticky="nsew", padx=8, pady=8)
        
        widget3.grid_columnconfigure(0, weight=1)
        widget3.grid_rowconfigure(0, weight=0)  # Header
        widget3.grid_rowconfigure(1, weight=1)  # Content
        
        # Add header
        explanation_header = tk.Label(widget3, text="Game Sequence", font=(default_font.cget("family"), new_size, "bold"))
        explanation_header.grid(row=0, column=0, padx=4, pady=(8,2), sticky="ew")
        
        # Add explanatory text - reduced font size and padding for more snug appearance
        # Updated to reflect the new game sequence naming
        explanation_text = (
            "Game Sequence Flow:\n"
            "1. First Game Starts In: (runs once at app start)\n"
            "2. First Half → Half Time → Second Half\n"
            "3. If scores tied: Overtime Game Break → Overtime First Half → Overtime Half Time → Overtime Second Half (if enabled)\n"
            "4. If still tied: Sudden Death Game Break → Sudden Death (if enabled)\n"
            "5. Between Game Break (loop back to step 2)\n\n"
            "Important Notes:\n"
            "• 'First Game Starts In:' transitions directly to First Half\n"
            "• Crib time is subtracted from Between Game Break"
        )
        
        # Reduced font size for more compact appearance
        explanation_label = tk.Label(
            widget3, 
            text=explanation_text,
            font=(default_font.cget("family"), default_font.cget("size") - 1),
            justify="left",
            anchor="nw"
        )
        explanation_label.grid(row=1, column=0, padx=4, pady=(2,4), sticky="nsew")

        self.update_overtime_variables_state()

    def get_csv_files(self):
        """
        Scan the current directory for CSV files.
        Returns a list of CSV files found.
        """
        csv_files = []
        try:
            current_dir = os.getcwd()
            for filename in os.listdir(current_dir):
                if filename.lower().endswith('.csv'):
                    csv_files.append(filename)
        except Exception as e:
            print(f"Error scanning for CSV files: {e}")
        
        return sorted(csv_files) if csv_files else ["No CSV files found"]
    
    def parse_csv_game_numbers(self, csv_filename):
        """
        Parse CSV file and extract game numbers from the '#' column.
        Expected header: date,#,White,Score,Black,Score,Referees,Penalties
        """
        game_numbers = []
        if csv_filename == "No CSV files found" or not csv_filename:
            return game_numbers
            
        try:
            csv_path = os.path.join(os.getcwd(), csv_filename)
            if not os.path.exists(csv_path):
                return game_numbers
                
            with open(csv_path, 'r', encoding='utf-8') as f:
                lines = f.readlines()
                if len(lines) < 2:  # Need header + at least one data row
                    return game_numbers
                    
                # Check header format
                header = lines[0].strip().lower()
                expected_cols = ['date', '#', 'white', 'score', 'black', 'score', 'referees']
                header_cols = [col.strip() for col in header.split(',')]
                
                # Find the '#' column index (flexible header matching)
                game_num_col_idx = -1
                for i, col in enumerate(header_cols):
                    if col in ['#', 'game', 'game#', 'game_number']:
                        game_num_col_idx = i
                        break
                
                if game_num_col_idx == -1:
                    print(f"Warning: Could not find game number column in CSV {csv_filename}")
                    return game_numbers
                
                # Parse data rows
                for line in lines[1:]:
                    line = line.strip()
                    if line:
                        cols = [col.strip() for col in line.split(',')]
                        if len(cols) > game_num_col_idx:
                            try:
                                game_num = int(cols[game_num_col_idx])
                                game_numbers.append(str(game_num))
                            except ValueError:
                                continue
                                
        except Exception as e:
            print(f"Error parsing CSV file {csv_filename}: {e}")
        
        return sorted(set(game_numbers), key=int) if game_numbers else []
    
    def parse_csv_team_names(self, csv_filename, game_number):
        """
        Parse CSV file and extract team names for a specific game number.
        Expected header: date,#,White,Score,Black,Score,Referees,Penalties
        Returns: (white_team_name, black_team_name) or (None, None) if not found
        """
        if csv_filename == "No CSV files found" or not csv_filename or not game_number:
            return (None, None)
            
        try:
            csv_path = os.path.join(os.getcwd(), csv_filename)
            if not os.path.exists(csv_path):
                return (None, None)
                
            with open(csv_path, 'r', encoding='utf-8') as f:
                lines = f.readlines()
                if len(lines) < 2:  # Need header + at least one data row
                    return (None, None)
                    
                # Check header format
                header = lines[0].strip().lower()
                header_cols = [col.strip() for col in header.split(',')]
                
                # Find column indices
                game_num_col_idx = -1
                white_team_col_idx = -1
                black_team_col_idx = -1
                
                for i, col in enumerate(header_cols):
                    if col in ['#', 'game', 'game#', 'game_number']:
                        game_num_col_idx = i
                    elif col in ['white']:
                        white_team_col_idx = i
                    elif col in ['black']:
                        black_team_col_idx = i
                
                # Must have all required columns
                if game_num_col_idx == -1 or white_team_col_idx == -1 or black_team_col_idx == -1:
                    return (None, None)
                
                # Parse data rows to find the specific game
                for line in lines[1:]:
                    line = line.strip()
                    if line:
                        cols = [col.strip() for col in line.split(',')]
                        if len(cols) > max(game_num_col_idx, white_team_col_idx, black_team_col_idx):
                            try:
                                if str(int(cols[game_num_col_idx])) == str(game_number):
                                    white_team = cols[white_team_col_idx] if white_team_col_idx < len(cols) else None
                                    black_team = cols[black_team_col_idx] if black_team_col_idx < len(cols) else None
                                    return (white_team, black_team)
                            except (ValueError, IndexError):
                                continue
                                
        except Exception as e:
            print(f"Error parsing team names from CSV file {csv_filename}: {e}")
        
        return (None, None)
    
    def get_goal_events_for_game(self, game_number):
        """
        Read UWH_Game_Data.txt and extract all goal events for the current game.
        Returns a list of goal events with team and cap_number.
        """
        txt_file = os.path.join(os.getcwd(), "UWH_Game_Data.txt")
        goal_events = []
        
        if not os.path.exists(txt_file):
            return goal_events
        
        try:
            with open(txt_file, 'r', encoding='utf-8') as f:
                in_current_game = False
                for line in f:
                    line = line.strip()
                    if not line:
                        continue
                    
                    # Parse pipe-separated fields
                    # local_datetime|court_time|event_type|team|cap_number|duration|break_status
                    fields = line.split('|')
                    if len(fields) < 5:
                        continue
                    
                    event_type = fields[2].strip()
                    
                    # Track when we're in the current game
                    if event_type == "First Half Start":
                        # Check if this is the start of our game by looking at surrounding context
                        # For now, we'll collect all goals and assume they're from the current game
                        # This is a simplification - in production you might need game boundaries
                        in_current_game = True
                    elif event_type == "Game End":
                        # We've reached the end of a game
                        in_current_game = False
                    
                    # Collect goal events
                    if event_type == "Goal" and len(fields) >= 5:
                        team = fields[3].strip()
                        cap_number = fields[4].strip()
                        goal_events.append({
                            "team": team,
                            "cap_number": cap_number
                        })
        except Exception as e:
            print(f"Error reading goal events from {txt_file}: {e}")
        
        return goal_events
    
    def aggregate_goal_scorers(self, goal_events):
        """
        Aggregate goal events by team and cap number.
        Returns a dict with 'White' and 'Black' keys, each containing a dict of cap_number -> count.
        """
        scorers = {
            "White": {},
            "Black": {}
        }
        
        for event in goal_events:
            team = event.get("team", "")
            cap_number = event.get("cap_number", "")
            
            if team in scorers and cap_number:
                if cap_number not in scorers[team]:
                    scorers[team][cap_number] = 0
                scorers[team][cap_number] += 1
        
        return scorers
    
    def format_goal_scorers_comment(self, scorers):
        """
        Format goal scorers as a comment string for CSV.
        Format: W#1(2),W#PG(1),W#UNK(1),B#12(5)
        - Penalty goals: W#PG(count) or B#PG(count)
        - Unknown caps: W#UNK(count) or B#UNK(count)
        - Regular caps: W#(capnumber)(count) or B#(capnumber)(count)
        White scorers first, then Black, comma separated.
        """
        comment_parts = []
        
        # Process White team first
        if "White" in scorers and scorers["White"]:
            white_parts = []
            for cap_number, count in sorted(scorers["White"].items(), key=lambda x: self._sort_cap_key(x[0])):
                if cap_number == "Penalty Goal":
                    white_parts.append(f"W#PG({count})")
                elif cap_number == "Unknown":
                    white_parts.append(f"W#UNK({count})")
                else:
                    white_parts.append(f"W#{cap_number}({count})")
            comment_parts.extend(white_parts)
        
        # Process Black team
        if "Black" in scorers and scorers["Black"]:
            black_parts = []
            for cap_number, count in sorted(scorers["Black"].items(), key=lambda x: self._sort_cap_key(x[0])):
                if cap_number == "Penalty Goal":
                    black_parts.append(f"B#PG({count})")
                elif cap_number == "Unknown":
                    black_parts.append(f"B#UNK({count})")
                else:
                    black_parts.append(f"B#{cap_number}({count})")
            comment_parts.extend(black_parts)
        
        return ",".join(comment_parts)
    
    def _sort_cap_key(self, cap_number):
        """
        Helper to sort cap numbers: numeric first (1-15), then PG, then UNK.
        """
        if cap_number == "Penalty Goal":
            return (1, 100)  # Sort after numbers
        elif cap_number == "Unknown":
            return (1, 101)  # Sort after PG
        else:
            try:
                return (0, int(cap_number))
            except ValueError:
                return (2, 0)  # Sort other values last
    
    def write_game_results_to_csv(self, game_number, white_score, black_score, penalties_list):
        """
        Write game results to CSV file.
        Updates existing row if game number exists, otherwise appends new row.
        Expected header: date,#,White,Score,Black,Score,Referees,Penalties,Comments
        
        Args:
            game_number: The game number to write results for
            white_score: White team's score
            black_score: Black team's score  
            penalties_list: List of penalty dicts with 'team', 'cap', 'duration' keys
        """
        csv_file = self.csv_var.get() if hasattr(self, 'csv_var') else None
        if not csv_file or csv_file == "No CSV files found":
            print("No CSV file selected, skipping game results write")
            return
            
        try:
            import csv
            csv_path = os.path.join(os.getcwd(), csv_file)
            
            # Format penalties as comma-separated W-#cap-duration, B-#cap-duration
            penalty_strings = []
            for penalty in penalties_list:
                team_prefix = "W" if penalty["team"] == "White" else "B"
                cap = penalty["cap"]
                duration = penalty["duration"]
                # Convert duration to short form: "2 minutes" -> "2", "Rest of Game" -> "Rest"
                if "Rest" in duration:
                    duration_str = "Rest"
                else:
                    # Extract just the number from duration like "2 minutes"
                    duration_str = duration.split()[0] if duration.split() else duration
                penalty_strings.append(f"{team_prefix}-#{cap}-{duration_str}")
            penalties_formatted = ",".join(penalty_strings)
            
            # Generate comments from goal scorers
            goal_events = self.get_goal_events_for_game(game_number)
            scorers = self.aggregate_goal_scorers(goal_events)
            comments_formatted = self.format_goal_scorers_comment(scorers)
            
            # Read existing CSV
            rows = []
            header_row = None
            if os.path.exists(csv_path):
                with open(csv_path, 'r', encoding='utf-8', newline='') as f:
                    reader = csv.reader(f)
                    for row in reader:
                        if header_row is None:
                            header_row = row
                        else:
                            rows.append(row)
            
            # If no header exists, create one
            if header_row is None:
                header_row = ['date', '#', 'White', 'Score', 'Black', 'Score', 'Referees', 'Penalties', 'Comments']
            
            # Normalize header to lowercase for matching
            header_lower = [col.strip().lower() for col in header_row]
            
            # Find column indices (case-insensitive)
            game_num_idx = -1
            white_idx = -1
            white_score_idx = -1
            black_idx = -1
            black_score_idx = -1
            penalties_idx = -1
            comments_idx = -1
            
            for i, col in enumerate(header_lower):
                if col in ['#', 'game', 'game#', 'game_number']:
                    game_num_idx = i
                elif col == 'white':
                    white_idx = i
                elif col == 'black':
                    black_idx = i
                elif col in ['penalties', 'penalty']:
                    penalties_idx = i
                elif col in ['comments', 'comment']:
                    comments_idx = i
            
            # Find score columns (they come after team name columns)
            if white_idx != -1 and white_idx + 1 < len(header_lower) and header_lower[white_idx + 1] == 'score':
                white_score_idx = white_idx + 1
            if black_idx != -1 and black_idx + 1 < len(header_lower) and header_lower[black_idx + 1] == 'score':
                black_score_idx = black_idx + 1
            
            # If penalties column doesn't exist, add it
            if penalties_idx == -1:
                header_row.append('Penalties')
                penalties_idx = len(header_row) - 1
                if comments_idx == -1:
                    header_row.append('Comments')
                    comments_idx = len(header_row) - 1
            
            # Find if game number already exists
            game_row_index = -1
            for i, row in enumerate(rows):
                if len(row) > game_num_idx:
                    try:
                        if str(int(row[game_num_idx])) == str(game_number):
                            game_row_index = i
                            break
                    except (ValueError, IndexError):
                        continue
            
            if game_row_index != -1:
                # Update existing row
                row = rows[game_row_index]
                
                # Ensure we have enough columns
                while len(row) < len(header_row):
                    row.append("")
                
                # Update scores
                if white_score_idx != -1:
                    row[white_score_idx] = str(white_score)
                if black_score_idx != -1:
                    row[black_score_idx] = str(black_score)
                    
                # Update penalties
                if penalties_idx != -1:
                    row[penalties_idx] = penalties_formatted
                
                # Update comments with goal scorers
                if comments_idx != -1:
                    row[comments_idx] = comments_formatted
                
                rows[game_row_index] = row
            else:
                # Append new row
                # Get team names from CSV if available
                white_team, black_team = self.parse_csv_team_names(csv_file, game_number)
                if not white_team:
                    white_team = "Team A"
                if not black_team:
                    black_team = "Team B"
                
                # Create new row with current date
                current_date = datetime.datetime.now().strftime("%Y-%m-%d")
                new_row = [''] * len(header_row)
                
                # Fill in the values we know
                if game_num_idx != -1:
                    new_row[game_num_idx] = str(game_number)
                if white_idx != -1:
                    new_row[white_idx] = white_team
                if white_score_idx != -1:
                    new_row[white_score_idx] = str(white_score)
                if black_idx != -1:
                    new_row[black_idx] = black_team
                if black_score_idx != -1:
                    new_row[black_score_idx] = str(black_score)
                if penalties_idx != -1:
                    new_row[penalties_idx] = penalties_formatted
                if comments_idx != -1:
                    new_row[comments_idx] = comments_formatted
                    
                # Set date in first column
                new_row[0] = current_date
                
                rows.append(new_row)
            
            # Write back to CSV
            with open(csv_path, 'w', encoding='utf-8', newline='') as f:
                writer = csv.writer(f)
                writer.writerow(header_row)
                writer.writerows(rows)
            
            print(f"Game results written to {csv_file}: Game #{game_number}, W:{white_score} B:{black_score}, Penalties:{penalties_formatted}")
            
        except Exception as e:
            print(f"Error writing game results to CSV: {e}")
            import traceback
            traceback.print_exc()
    
    def on_csv_file_changed(self, event=None):
        """Handle CSV file selection change - update game numbers dropdown."""
        csv_file = self.csv_var.get()
        self.game_numbers = self.parse_csv_game_numbers(csv_file)
        
        if hasattr(self, 'starting_game_dropdown'):
            self.starting_game_dropdown['values'] = self.game_numbers
            if self.game_numbers:
                self.starting_game_var.set(self.game_numbers[0])
                self.current_game_index = 0
            else:
                self.starting_game_var.set("")
                self.current_game_index = 0
        
        # Update game number display after CSV change
        self.update_game_number_display()

    def get_current_game_number(self):
        """Get the current game number from Tournament List selection."""
        try:
            selected_game = self.starting_game_var.get()
            if selected_game and selected_game in self.game_numbers:
                return selected_game
            elif self.game_numbers and len(self.game_numbers) > self.current_game_index:
                return self.game_numbers[self.current_game_index]
            else:
                return "121"  # fallback to default
        except Exception:
            return "121"  # fallback to default

    def update_game_number_display(self):
        """Update the game number display based on current Tournament List selection."""
        current_game = self.get_current_game_number()
        self.game_number_var.set(f"Game #{current_game}")
        # Also update team names when game number changes
        self.update_team_names_display()

    def update_team_names_display(self):
        """Update the team name widgets with data from CSV file."""
        try:
            current_game = self.get_current_game_number()
            csv_file = self.csv_var.get() if hasattr(self, 'csv_var') else None
            
            # Get team names from CSV
            white_team, black_team = self.parse_csv_team_names(csv_file, current_game)
            
            # Update the team name widgets if they exist
            if hasattr(self, 'white_team_name_widget'):
                if white_team:
                    self.white_team_name_widget.config(text=white_team)
                else:
                    self.white_team_name_widget.config(text="")
                    
            if hasattr(self, 'black_team_name_widget'):
                if black_team:
                    self.black_team_name_widget.config(text=black_team)
                else:
                    self.black_team_name_widget.config(text="")
                    
        except Exception as e:
            print(f"Error updating team names display: {e}")
            # Set empty text on error
            if hasattr(self, 'white_team_name_widget'):
                self.white_team_name_widget.config(text="")
            if hasattr(self, 'black_team_name_widget'):
                self.black_team_name_widget.config(text="")

    def advance_to_next_game(self):
        """Advance to the next game in the Tournament List."""
        if not self.game_numbers:
            return
        
        # Find current game index
        current_game = self.starting_game_var.get()
        if current_game in self.game_numbers:
            self.current_game_index = self.game_numbers.index(current_game)
        
        # Advance to next game (wrap around to start if at end)
        self.current_game_index = (self.current_game_index + 1) % len(self.game_numbers)
        next_game = self.game_numbers[self.current_game_index]
        
        # Update the dropdown selection
        self.starting_game_var.set(next_game)
        
        # Update the display
        self.update_game_number_display()

    def on_game_selection_changed(self, event=None):
        """Handle manual game selection change from dropdown."""
        self.update_game_number_display()

    def open_csv_folder(self):
        """Open the folder containing CSV files in the system file manager."""
        csv_file = self.csv_var.get() if hasattr(self, 'csv_var') else None
        
        if not csv_file or csv_file == "No CSV files found":
            messagebox.showinfo("Info", "No CSV file selected")
            return
        
        # Get the directory containing the CSV file
        csv_folder = os.getcwd()
        open_folder_in_file_manager(csv_folder)

    def create_sounds_tab(self):
        tab = ttk.Frame(self.notebook)
        self.notebook.add(tab, text="Sounds")
        
        # Configure main grid layout for the sounds tab
        tab.grid_rowconfigure(0, weight=1)
        tab.grid_columnconfigure(0, weight=1)
        
        # Create the main sounds widget frame - using LabelFrame like demo
        sounds_widget = tk.LabelFrame(tab, text="Sounds", borderwidth=2, relief="solid")
        sounds_widget.grid(row=0, column=0, sticky="nsew", padx=8, pady=8)
        
        # Configure grid layout for sounds widget - 10 rows and 6 columns (like demo)
        for r in range(10):
            sounds_widget.grid_rowconfigure(r, weight=1)
        for c in range(6):
            sounds_widget.grid_columnconfigure(c, weight=1)
        sounds_widget.grid_columnconfigure(3, weight=0)  # Column 3 has fixed width
        
        # Get dynamic list of sound files
        sound_files = get_sound_files()
        pips_options = ["Default"] + sound_files if sound_files != ["No sound files found"] else sound_files
        siren_options = ["Default"] + sound_files if sound_files != ["No sound files found"] else sound_files
        
        # Row 0, column 0: Save Settings button
        save_btn = tk.Button(sounds_widget, text="Save Settings", font=("Arial", 11), command=self.save_sound_settings_method)
        save_btn.grid(row=0, column=0)

        # Row 1, column 0: Enable Sound checkbox
        enable_sound_cb = tk.Checkbutton(sounds_widget, text="Enable Sound?", font=("Arial", 11), variable=self.enable_sound)
        enable_sound_cb.grid(row=1, column=0, sticky="w")

        # Row 0, column 4, columnspan=2: "Volume"
        tk.Label(sounds_widget, text="Volume", font=("Arial", 12)).grid(row=0, column=4, columnspan=2, sticky="nsew")

        # Row 1, column 4: "Air"
        tk.Label(sounds_widget, text="Air", font=("Arial", 12)).grid(row=1, column=4, sticky="nsew")

        # Row 1, column 5: "Water"
        tk.Label(sounds_widget, text="Water", font=("Arial", 12)).grid(row=1, column=5, sticky="nsew")

        # Row 2, column 0: "Pips"
        tk.Label(sounds_widget, text="Pips", font=("Arial", 12)).grid(row=2, column=0, sticky="nsew")

        # Row 2, column 1, columnspan=2: Pips dropdown (sticky="ew", padx=(0, 10))
        pips_dropdown = ttk.Combobox(sounds_widget, textvariable=self.pips_var, values=pips_options, state="readonly")
        pips_dropdown.grid(row=2, column=1, columnspan=2, sticky="ew", padx=(0, 10))
        
        # Add validation callback for pips selection - only on user interaction
        def validate_pips_selection(*args):
            # Only validate if user is actively interacting with the combobox
            if hasattr(self, '_user_interacting_with_pips') and self._user_interacting_with_pips:
                selected = self.pips_var.get()
                if selected != "Default" and selected != "No sound files found":
                    if not check_audio_device_available(self.enable_sound):
                        self.audio_device_warning_shown = handle_no_audio_device_warning(
                            self.pips_var, "pips", self.enable_sound, self.audio_device_warning_shown)
                # Reset interaction flag
                self._user_interacting_with_pips = False
        
        self.pips_var.trace_add("write", validate_pips_selection)
        
        # Add event binding to detect user interaction
        def on_pips_user_interaction(event=None):
            self._user_interacting_with_pips = True
        
        pips_dropdown.bind("<<ComboboxSelected>>", on_pips_user_interaction)
        # Also bind to focusin and button clicks to detect any user interaction
        pips_dropdown.bind("<Button-1>", on_pips_user_interaction)
        pips_dropdown.bind("<FocusIn>", on_pips_user_interaction)

        # Row 2, column 3: Play button for pips demo sound
        def test_pips_sound():
            try:
                # Get current settings
                sound_file = self.pips_var.get()
                pips_vol = self.pips_volume.get()
                air_vol = self.air_volume.get()
                water_vol = self.water_volume.get()
                sound_enabled = self.enable_sound.get()
                
                # Log test start
                timestamp = datetime.datetime.now().strftime("%H:%M:%S.%f")[:-3]
                log_msg = f"[{timestamp}] Pips sound test started: file='{sound_file}', pips_vol={pips_vol}%, air_vol={air_vol}%, water_vol={water_vol}%, sound_enabled={sound_enabled}"
                print(log_msg)
                self.add_to_zigbee_log(f"Pips test: {sound_file} (Vol: {pips_vol}%, Air: {air_vol}%, Water: {water_vol}%)")
                
                # Check audio device availability
                audio_available = check_audio_device_available(self.enable_sound)
                device_msg = f"[{timestamp}] Audio device available: {audio_available}"
                print(device_msg)
                self.add_to_zigbee_log(f"Audio device available: {audio_available}")
                
                # Play the sound
                play_sound_with_volume(self.pips_var.get(), "pips", 
                    self.enable_sound, self.pips_volume, self.siren_volume, 
                    self.air_volume, self.water_volume, self.siren_duration)
                
                # Log successful playback initiation
                success_msg = f"[{datetime.datetime.now().strftime('%H:%M:%S.%f')[:-3]}] Pips sound playback initiated successfully"
                print(success_msg)
                self.add_to_zigbee_log("Pips sound playback initiated successfully")
                
            except Exception as e:
                error_timestamp = datetime.datetime.now().strftime("%H:%M:%S.%f")[:-3]
                error_msg = f"[{error_timestamp}] Error testing pips sound: {type(e).__name__}: {e}"
                print(error_msg)
                self.add_to_zigbee_log(f"ERROR testing pips: {type(e).__name__}: {e}")
        
        pips_play_btn = tk.Button(sounds_widget, text="Play", font=("Arial", 11), width=5,
                                  command=test_pips_sound)
        pips_play_btn.grid(row=2, column=3)

        # Row 3, column 0: "Pips Vol"
        tk.Label(sounds_widget, text="Pips Vol", font=("Arial", 11)).grid(row=3, column=0, sticky="ew")

        # Row 3, column 1, columnspan=2: Pips slider (sticky="ew"), no value text
        pips_vol_slider = tk.Scale(
            sounds_widget, from_=0, to=100, orient="horizontal", variable=self.pips_volume,
            font=("Arial", 10), showvalue=False
        )
        pips_vol_slider.grid(row=3, column=1, columnspan=2, sticky="ew")
        
        # Row 3, column 3: Pips volume value label
        pips_vol_label = tk.Label(sounds_widget, text=f"{self.pips_volume.get()}%", 
                                  font=("Arial", 11), width=5)
        pips_vol_label.grid(row=3, column=3, sticky="w")
        
        # Add interaction detection for pips volume slider
        def on_pips_slider_interaction(event=None):
            # Update volume label
            pips_vol_label.config(text=f"{self.pips_volume.get()}%")
            # Check audio device when user interacts with volume slider
            if not check_audio_device_available(self.enable_sound):
                self.audio_device_warning_shown = handle_no_audio_device_warning(
                    self.pips_var, "pips volume", self.enable_sound, self.audio_device_warning_shown)
        
        pips_vol_slider.bind("<Button-1>", on_pips_slider_interaction)
        pips_vol_slider.bind("<B1-Motion>", on_pips_slider_interaction)
        pips_vol_slider.bind("<ButtonRelease-1>", on_pips_slider_interaction)

        # Row 5, column 0: "Siren"
        tk.Label(sounds_widget, text="Siren", font=("Arial", 12)).grid(row=5, column=0, sticky="nsew")

        # Row 5, column 1, columnspan=2: Siren dropdown (sticky="ew", padx=(0, 10))
        siren_dropdown = ttk.Combobox(sounds_widget, textvariable=self.siren_var, values=siren_options, state="readonly")
        siren_dropdown.grid(row=5, column=1, columnspan=2, sticky="ew", padx=(0, 10))
        
        # Add validation callback for siren selection - only on user interaction
        def validate_siren_selection(*args):
            # Only validate if user is actively interacting with the combobox
            if hasattr(self, '_user_interacting_with_siren') and self._user_interacting_with_siren:
                selected = self.siren_var.get()
                if selected != "Default" and selected != "No sound files found":
                    if not check_audio_device_available(self.enable_sound):
                        self.audio_device_warning_shown = handle_no_audio_device_warning(
                            self.siren_var, "siren", self.enable_sound, self.audio_device_warning_shown)
                # Reset interaction flag
                self._user_interacting_with_siren = False
        
        self.siren_var.trace_add("write", validate_siren_selection)
        
        # Add event binding to detect user interaction
        def on_siren_user_interaction(event=None):
            self._user_interacting_with_siren = True
        
        siren_dropdown.bind("<<ComboboxSelected>>", on_siren_user_interaction)
        # Also bind to focusin and button clicks to detect any user interaction
        siren_dropdown.bind("<Button-1>", on_siren_user_interaction)
        siren_dropdown.bind("<FocusIn>", on_siren_user_interaction)

        # Row 5, column 3: Play button for siren demo sound
        def test_siren_sound():
            try:
                # Get current settings
                sound_file = self.siren_var.get()
                siren_vol = self.siren_volume.get()
                air_vol = self.air_volume.get()
                water_vol = self.water_volume.get()
                sound_enabled = self.enable_sound.get()
                
                # Log test start
                timestamp = datetime.datetime.now().strftime("%H:%M:%S.%f")[:-3]
                log_msg = f"[{timestamp}] Siren sound test started: file='{sound_file}', siren_vol={siren_vol}%, air_vol={air_vol}%, water_vol={water_vol}%, sound_enabled={sound_enabled}"
                print(log_msg)
                self.add_to_zigbee_log(f"Siren test: {sound_file} (Vol: {siren_vol}%, Air: {air_vol}%, Water: {water_vol}%)")
                
                # Check audio device availability
                audio_available = check_audio_device_available(self.enable_sound)
                device_msg = f"[{timestamp}] Audio device available: {audio_available}"
                print(device_msg)
                self.add_to_zigbee_log(f"Audio device available: {audio_available}")
                
                # Play the sound
                play_sound_with_volume(self.siren_var.get(), "siren",
                    self.enable_sound, self.pips_volume, self.siren_volume,
                    self.air_volume, self.water_volume, self.siren_duration)
                
                # Log successful playback initiation
                success_msg = f"[{datetime.datetime.now().strftime('%H:%M:%S.%f')[:-3]}] Siren sound playback initiated successfully"
                print(success_msg)
                self.add_to_zigbee_log("Siren sound playback initiated successfully")
                
            except Exception as e:
                error_timestamp = datetime.datetime.now().strftime("%H:%M:%S.%f")[:-3]
                error_msg = f"[{error_timestamp}] Error testing siren sound: {type(e).__name__}: {e}"
                print(error_msg)
                self.add_to_zigbee_log(f"ERROR testing siren: {type(e).__name__}: {e}")
        
        siren_play_btn = tk.Button(sounds_widget, text="Play", font=("Arial", 11), width=5,
                                   command=test_siren_sound)
        siren_play_btn.grid(row=5, column=3)

        # Row 6, column 0: "Siren Vol"
        tk.Label(sounds_widget, text="Siren Vol", font=("Arial", 11)).grid(row=6, column=0, sticky="ew")

        # Row 6, column 1, columnspan=2: Siren slider (sticky="ew"), no value text
        siren_vol_slider = tk.Scale(
            sounds_widget, from_=0, to=100, orient="horizontal", variable=self.siren_volume,
            font=("Arial", 10), showvalue=False
        )
        siren_vol_slider.grid(row=6, column=1, columnspan=2, sticky="ew")
        
        # Row 6, column 3: Siren volume value label
        siren_vol_label = tk.Label(sounds_widget, text=f"{self.siren_volume.get()}%", 
                                   font=("Arial", 11), width=5)
        siren_vol_label.grid(row=6, column=3, sticky="w")
        
        # Add interaction detection for siren volume slider
        def on_siren_slider_interaction(event=None):
            # Update volume label
            siren_vol_label.config(text=f"{self.siren_volume.get()}%")
            # Check audio device when user interacts with volume slider
            if not check_audio_device_available(self.enable_sound):
                self.audio_device_warning_shown = handle_no_audio_device_warning(
                    self.siren_var, "siren volume", self.enable_sound, self.audio_device_warning_shown)
        
        siren_vol_slider.bind("<Button-1>", on_siren_slider_interaction)
        siren_vol_slider.bind("<B1-Motion>", on_siren_slider_interaction)
        siren_vol_slider.bind("<ButtonRelease-1>", on_siren_slider_interaction)

        # Row 7, column 0: "Number of seconds to play Siren"
        tk.Label(sounds_widget, text="Number of seconds to play Siren", font=("Arial", 11)).grid(row=7, column=0, sticky="ew")

        # Row 7, column 1, columnspan=2: Siren duration entry
        siren_duration_entry = tk.Entry(sounds_widget, textvariable=self.siren_duration, font=("Arial", 11), width=10)
        siren_duration_entry.grid(row=7, column=1, columnspan=2, sticky="w", padx=(0, 10))
        
        # Validate siren duration input - accept digits, period, and comma
        def validate_siren_duration(new_value):
            if new_value == "":
                return True
            # Replace comma with period for decimal separator
            test_value = new_value.replace(',', '.')
            try:
                float(test_value)
                return True
            except ValueError:
                return False
        
        vcmd = (sounds_widget.register(validate_siren_duration), '%P')
        siren_duration_entry.config(validate='key', validatecommand=vcmd)
        
        # Normalize comma to period on focus out
        def normalize_siren_duration(event=None):
            try:
                current_value = self.siren_duration.get()
                # This will automatically handle the conversion
            except tk.TclError:
                # If the value is invalid, reset to default
                self.siren_duration.set(1.5)
        
        siren_duration_entry.bind("<FocusOut>", normalize_siren_duration)
        siren_duration_entry.bind("<Return>", normalize_siren_duration)

        # Air slider: row=2, column=4, rowspan=5, sticky="ns" (no text)
        air_vol_slider = tk.Scale(
            sounds_widget, from_=100, to=0, orient="vertical", variable=self.air_volume,
            font=("Arial", 10), showvalue=False
        )
        air_vol_slider.grid(row=2, column=4, rowspan=5, sticky="ns")
        
        # Row 8, column 4: Air volume value label
        air_vol_label = tk.Label(sounds_widget, text=f"{self.air_volume.get()}%", 
                                 font=("Arial", 11))
        air_vol_label.grid(row=8, column=4, sticky="n")
        
        # Add interaction detection for air volume slider
        def on_air_slider_interaction(event=None):
            # Update volume label
            air_vol_label.config(text=f"{self.air_volume.get()}%")
            # Check audio device when user interacts with volume slider
            if not check_audio_device_available(self.enable_sound):
                self.audio_device_warning_shown = handle_no_audio_device_warning(
                    tk.StringVar(value="Default"), "air volume", self.enable_sound, self.audio_device_warning_shown)
        
        air_vol_slider.bind("<Button-1>", on_air_slider_interaction)
        air_vol_slider.bind("<B1-Motion>", on_air_slider_interaction)
        air_vol_slider.bind("<ButtonRelease-1>", on_air_slider_interaction)

        # Water slider: row=2, column=5, rowspan=5, sticky="ns" (no text)
        water_vol_slider = tk.Scale(
            sounds_widget, from_=100, to=0, orient="vertical", variable=self.water_volume,
            font=("Arial", 10), showvalue=False
        )
        water_vol_slider.grid(row=2, column=5, rowspan=5, sticky="ns")
        
        # Row 8, column 5: Water volume value label
        water_vol_label = tk.Label(sounds_widget, text=f"{self.water_volume.get()}%", 
                                   font=("Arial", 11))
        water_vol_label.grid(row=8, column=5, sticky="n")
        
        # Add interaction detection for water volume slider
        def on_water_slider_interaction(event=None):
            # Update volume label
            water_vol_label.config(text=f"{self.water_volume.get()}%")
            # Check audio device when user interacts with volume slider
            if not check_audio_device_available(self.enable_sound):
                self.audio_device_warning_shown = handle_no_audio_device_warning(
                    tk.StringVar(value="Default"), "water volume", self.enable_sound, self.audio_device_warning_shown)
        
        water_vol_slider.bind("<Button-1>", on_water_slider_interaction)
        water_vol_slider.bind("<B1-Motion>", on_water_slider_interaction)
        water_vol_slider.bind("<ButtonRelease-1>", on_water_slider_interaction)

        # Row 9, column 0, columnspan=6: Windows volume warning
        warning_label = tk.Label(sounds_widget, 
                               text="These Volume controls do not work on Windows Machines, only Linux-based machines", 
                               font=("Arial", 9, "italic"), 
                               fg="gray")
        warning_label.grid(row=9, column=0, columnspan=6, sticky="ew", pady=(10, 0))

    def create_zigbee_siren_tab(self):
        """Create the Zigbee Siren configuration tab."""
        tab = ttk.Frame(self.notebook)
        self.notebook.add(tab, text="Zigbee Siren")
        
        # Configure main grid layout
        tab.grid_rowconfigure(0, weight=1)
        tab.grid_columnconfigure(0, weight=1)
        
        # Create main frame
        main_frame = tk.LabelFrame(tab, text="Zigbee2MQTT Wireless Siren Control", 
                                  borderwidth=2, relief="solid")
        main_frame.grid(row=0, column=0, sticky="nsew", padx=8, pady=8)
        
        # Configure grid layout
        for r in range(12):
            main_frame.grid_rowconfigure(r, weight=1)
        for c in range(4):
            main_frame.grid_columnconfigure(c, weight=1)
        
        # Connection Status Section
        status_frame = tk.LabelFrame(main_frame, text="Connection Status", 
                                   borderwidth=1, relief="solid")
        status_frame.grid(row=0, column=0, columnspan=4, sticky="ew", padx=5, pady=5)
        
        # Status display
        tk.Label(status_frame, text="Status:", font=("Arial", 11, "bold")).grid(
            row=0, column=0, sticky="w", padx=5, pady=2)
        self.zigbee_status_label = tk.Label(status_frame, textvariable=self.zigbee_status_var, 
                                          font=("Arial", 11), fg="red")
        self.zigbee_status_label.grid(row=0, column=1, sticky="w", padx=5, pady=2)
        
        # MQTT availability check
        mqtt_status = "Available" if is_mqtt_available() else "Not Available (install paho-mqtt)"
        tk.Label(status_frame, text="MQTT Library:", font=("Arial", 11, "bold")).grid(
            row=1, column=0, sticky="w", padx=5, pady=2)
        mqtt_color = "green" if is_mqtt_available() else "red"
        tk.Label(status_frame, text=mqtt_status, font=("Arial", 11), fg=mqtt_color).grid(
            row=1, column=1, sticky="w", padx=5, pady=2)
        
        # USB Dongle status check
        tk.Label(status_frame, text="USB Dongle:", font=("Arial", 11, "bold")).grid(
            row=2, column=0, sticky="w", padx=5, pady=2)
        self.usb_dongle_status_label = tk.Label(status_frame, text="Checking...", 
                                              font=("Arial", 11), fg="orange")
        self.usb_dongle_status_label.grid(row=2, column=1, sticky="w", padx=5, pady=2)
        
        # Retest USB Dongle button
        self.retest_usb_btn = tk.Button(status_frame, text="Retest USB Dongle", 
                                      font=("Arial", 9), command=self.update_usb_dongle_status)
        self.retest_usb_btn.grid(row=2, column=2, sticky="w", padx=5, pady=2)
        
        # Connection Control Buttons
        control_frame = tk.Frame(main_frame)
        control_frame.grid(row=1, column=0, columnspan=4, pady=10)
        
        self.toggle_connection_btn = tk.Button(control_frame, text="Connect", font=("Arial", 11),
                                             command=self.toggle_zigbee_connection)
        self.toggle_connection_btn.pack(side="left", padx=5)
        
        self.test_btn = tk.Button(control_frame, text="Test Connection", font=("Arial", 11),
                                command=self.test_zigbee_connection)
        self.test_btn.pack(side="left", padx=5)
        
        # Configuration Section
        config_frame = tk.LabelFrame(main_frame, text="MQTT Configuration", 
                                   borderwidth=1, relief="solid")
        config_frame.grid(row=2, column=0, columnspan=4, sticky="ew", padx=5, pady=5)
        
        # Configuration widgets
        self.config_widgets = {}
        config = self.zigbee_controller.config
        
        # MQTT Broker
        row = 0
        tk.Label(config_frame, text="MQTT Broker:", font=("Arial", 10)).grid(
            row=row, column=0, sticky="w", padx=5, pady=2)
        self.config_widgets["mqtt_broker"] = tk.Entry(config_frame, font=("Arial", 10))
        self.config_widgets["mqtt_broker"].insert(0, config["mqtt_broker"])
        self.config_widgets["mqtt_broker"].grid(row=row, column=1, sticky="ew", padx=5, pady=2)
        
        # MQTT Port
        tk.Label(config_frame, text="Port:", font=("Arial", 10)).grid(
            row=row, column=2, sticky="w", padx=5, pady=2)
        self.config_widgets["mqtt_port"] = tk.Entry(config_frame, font=("Arial", 10), width=8)
        self.config_widgets["mqtt_port"].insert(0, str(config["mqtt_port"]))
        self.config_widgets["mqtt_port"].grid(row=row, column=3, sticky="w", padx=5, pady=2)
        
        # Username/Password
        row += 1
        tk.Label(config_frame, text="Username:", font=("Arial", 10)).grid(
            row=row, column=0, sticky="w", padx=5, pady=2)
        self.config_widgets["mqtt_username"] = tk.Entry(config_frame, font=("Arial", 10))
        self.config_widgets["mqtt_username"].insert(0, config["mqtt_username"])
        self.config_widgets["mqtt_username"].grid(row=row, column=1, sticky="ew", padx=5, pady=2)
        
        tk.Label(config_frame, text="Password:", font=("Arial", 10)).grid(
            row=row, column=2, sticky="w", padx=5, pady=2)
        self.config_widgets["mqtt_password"] = tk.Entry(config_frame, font=("Arial", 10), show="*")
        self.config_widgets["mqtt_password"].insert(0, config["mqtt_password"])
        self.config_widgets["mqtt_password"].grid(row=row, column=3, sticky="ew", padx=5, pady=2)
        
        # Topic and Device
        row += 1
        tk.Label(config_frame, text="MQTT Topic:", font=("Arial", 10)).grid(
            row=row, column=0, sticky="w", padx=5, pady=2)
        self.config_widgets["mqtt_topic"] = tk.Entry(config_frame, font=("Arial", 10))
        self.config_widgets["mqtt_topic"].insert(0, config["mqtt_topic"])
        self.config_widgets["mqtt_topic"].grid(row=row, column=1, columnspan=3, sticky="ew", padx=5, pady=2)
        
        row += 1
        tk.Label(config_frame, text="Button Device Names (comma-separated):", font=("Arial", 10)).grid(
            row=row, column=0, sticky="w", padx=5, pady=2)
        
        # Handle both new list format and old single device format
        device_value = ""
        if "siren_button_devices" in config and isinstance(config["siren_button_devices"], list):
            device_value = ", ".join(config["siren_button_devices"])
        elif "siren_button_device" in config:
            device_value = config["siren_button_device"]
        
        self.config_widgets["siren_button_devices"] = tk.Entry(config_frame, font=("Arial", 10))
        self.config_widgets["siren_button_devices"].insert(0, device_value)
        self.config_widgets["siren_button_devices"].grid(row=row, column=1, columnspan=3, sticky="ew", padx=5, pady=2)
        
        row += 1
        tk.Label(config_frame, text="Siren Device Name:", font=("Arial", 10)).grid(
            row=row, column=0, sticky="w", padx=5, pady=2)
        self.config_widgets["siren_device_name"] = tk.Entry(config_frame, font=("Arial", 10))
        self.config_widgets["siren_device_name"].insert(0, config.get("siren_device_name", "zigbee_siren"))
        self.config_widgets["siren_device_name"].grid(row=row, column=1, columnspan=3, sticky="ew", padx=5, pady=2)
        
        # Configure column weights
        config_frame.grid_columnconfigure(1, weight=1)
        
        # Save Configuration Button
        save_config_btn = tk.Button(main_frame, text="Save Configuration", font=("Arial", 11),
                                  command=self.save_zigbee_config)
        save_config_btn.grid(row=3, column=0, columnspan=2, pady=5)
        
        # Manual Siren Test Button
        test_siren_btn = tk.Button(main_frame, text="Test Siren via MQTT", font=("Arial", 11))
        test_siren_btn.grid(row=3, column=2, columnspan=2, pady=5)
        
        # Bind mouse down and mouse up events for press/release functionality
        test_siren_btn.bind("<ButtonPress-1>", lambda event: self.start_wireless_siren())
        test_siren_btn.bind("<ButtonRelease-1>", lambda event: self.stop_wireless_siren())
        
        # Information Section
        info_frame = tk.LabelFrame(main_frame, text="Setup Information", 
                                 borderwidth=1, relief="solid")
        info_frame.grid(row=4, column=0, columnspan=4, sticky="ew", padx=5, pady=5)
        
        info_text = """Zigbee2MQTT Wireless Siren Setup:

1. Install Zigbee2MQTT on your system
2. Install MQTT library: pip install paho-mqtt  
3. Configure your Zigbee button devices in Zigbee2MQTT
4. Set the button device names above (comma-separated for multiple buttons)
5. Set the siren device name (the Zigbee siren device to control)
6. Configure MQTT broker connection details
7. Click Connect (if not already connected) to start wireless siren connection

Physical Zigbee button presses trigger siren for the duration set in Sounds tab.
The 'Test Siren via MQTT' UI button works with press/release:
- Press and hold: Starts siren sound and sends MQTT ON command
- Release: Sends MQTT OFF command to stop the siren
Sound file and volume settings are from the Sounds tab."""
        
        info_label = tk.Label(info_frame, text=info_text, font=("Arial", 9), 
                            justify="left", anchor="nw", wraplength=0)
        info_label.grid(row=0, column=0, sticky="ew", padx=5, pady=5)
        
        # Log Section
        log_frame = tk.LabelFrame(main_frame, text="Activity Log", 
                                borderwidth=1, relief="solid")
        log_frame.grid(row=5, column=0, columnspan=4, sticky="ew", padx=5, pady=5)
        
        # Create scrollable log area
        log_scroll_frame = tk.Frame(log_frame)
        log_scroll_frame.grid(row=0, column=0, sticky="ew", padx=5, pady=5)
        log_scroll_frame.grid_columnconfigure(0, weight=1)
        
        self.log_text = tk.Text(log_scroll_frame, height=6, font=("Courier", 9), 
                              wrap=tk.WORD, state=tk.DISABLED)
        log_scrollbar = tk.Scrollbar(log_scroll_frame, orient="vertical", command=self.log_text.yview)
        self.log_text.config(yscrollcommand=log_scrollbar.set)
        
        self.log_text.grid(row=0, column=0, sticky="ew")
        log_scrollbar.grid(row=0, column=1, sticky="ns")
        
        # Clear log button
        clear_log_btn = tk.Button(log_frame, text="Clear Log", font=("Arial", 9),
                                command=self.clear_zigbee_log)
        clear_log_btn.grid(row=1, column=0, pady=2)
        
        # Add initial log entry
        self.add_to_zigbee_log("Zigbee Siren tab initialized")
        if not is_mqtt_available():
            self.add_to_zigbee_log("WARNING: paho-mqtt library not installed. Install with: pip install paho-mqtt")

    def _make_press_handler(self, idx):
        return lambda e: self._start_button_hold(e, idx)

    def _make_release_handler(self, idx):
        return lambda e: self._button_release(e, idx)

    def set_widget2_button_text(self, idx, new_text):
        if 0 <= idx < len(self.widget2_buttons):
            self.widget2_buttons[idx].config(text=new_text)

    def _start_button_hold(self, event, idx):
        self._button_hold_start_time = time.time()
        self._button_hold_index = idx
        self._button_hold_timer = self.master.after(3000, lambda: self._open_button_dialog(idx))

    def _button_release(self, event, idx):
        if hasattr(self, '_button_hold_timer') and self._button_hold_timer is not None:
            self.master.after_cancel(self._button_hold_timer)
            self._button_hold_timer = None
        if hasattr(self, '_button_hold_start_time') and self._button_hold_start_time is not None and (time.time() - self._button_hold_start_time < 2.9):
            self._apply_button_data(idx)
        self._button_hold_start_time = None
        self._button_hold_index = None

    def _apply_button_data(self, idx):
        # Apply saved values and checkboxes for all widgets
        for widget in self.widgets:
            var_name = widget["name"]
            # Do not apply preset to "time_to_start_first_game" or "start_first_game_in"
            if var_name in ["time_to_start_first_game", "start_first_game_in"]:
                continue
            if widget["checkbox"] is not None:
                val = self.button_data[idx]["checkboxes"].get(var_name, widget["checkbox"].get())
                widget["checkbox"].set(val)
            else:
                val = self.button_data[idx]["values"].get(var_name, widget["entry"].get())
                widget["entry"].delete(0, tk.END)
                widget["entry"].insert(0, val)
        # Also populate Crib Time value in main variables from preset
        crib_time_val = self.button_data[idx]["values"].get("crib_time", None)
        if crib_time_val is not None:
            for widget in self.widgets:
                if widget["name"] == "crib_time" and widget["entry"] is not None:
                    widget["entry"].delete(0, tk.END)
                    widget["entry"].insert(0, crib_time_val)
        
        # Validate crib_time after applying preset
        crib_time_seconds = None
        between_game_break_minutes = None
        for widget in self.widgets:
            if widget["name"] == "crib_time" and widget["entry"] is not None:
                try:
                    crib_time_seconds = float(widget["entry"].get().strip().replace(',', '.'))
                except (ValueError, AttributeError):
                    pass
            elif widget["name"] == "between_game_break":
                try:
                    between_game_break_minutes = float(widget["entry"].get().strip().replace(',', '.'))
                except (ValueError, AttributeError):
                    pass
        
        # Check the validation condition
        if crib_time_seconds is not None and between_game_break_minutes is not None:
            if (between_game_break_minutes * 60) - crib_time_seconds <= 31:
                # Restore the last valid crib_time value
                for widget in self.widgets:
                    if widget["name"] == "crib_time" and widget["entry"] is not None:
                        widget["entry"].delete(0, tk.END)
                        widget["entry"].insert(0, self.last_valid_values.get("crib_time", "60"))
                messagebox.showerror("Input Error", "Crib time too large. Between Game Break minus Crib time must be > 31 seconds.")
                return
        
        self.load_settings()
        # Fix: Rebuild game sequence after applying preset settings so Reset button uses new values
        self.build_game_sequence()


    def _open_button_dialog(self, idx):
        dlg = tk.Toplevel(self.master)
        dlg.title(f"Button {idx+1} Settings")
        dlg.geometry("400x700")
        entries = {}
        checks = {}
        row_num = 0
        max_btn_text_len = 16
        tk.Label(dlg, text="Button Display Text:").grid(row=row_num, column=0, sticky="w", padx=6, pady=4)
        btn_text_var = tk.StringVar(value=self.button_data[idx].get("text", str(idx+1)))
        text_entry = ttk.Entry(dlg, textvariable=btn_text_var, width=max_btn_text_len)
        text_entry.grid(row=row_num, column=1, sticky="w", padx=6, pady=4)
        row_num += 1

        for widget in self.widgets:
            var_name = widget["name"]
            label = widget["label_widget"]
            
            # Skip "Time to Start First Game" and "First Game Starts In:" from preset dialog
            if var_name in ["time_to_start_first_game", "start_first_game_in"]:
                continue
            
            # Special handling for sudden_death_game_break: show both checkbox and entry
            if var_name == "sudden_death_game_break":
                # Show checkbox with relabeled text
                tk.Label(dlg, text="Sudden Death Allowed?").grid(row=row_num, column=0, sticky="w", padx=6, pady=4)
                # Use default value from self.variables instead of current UI value
                default_checkbox_val = self.variables[var_name].get("used", True)
                val = self.button_data[idx]["checkboxes"].get(var_name, default_checkbox_val)
                check_var = tk.BooleanVar(value=val)
                cb = ttk.Checkbutton(dlg, variable=check_var)
                cb.grid(row=row_num, column=1, sticky="w", padx=6, pady=4)
                checks[var_name] = check_var
                row_num += 1
                # Add value entry immediately below checkbox
                tk.Label(dlg, text="Sudden Death Game Break:").grid(row=row_num, column=0, sticky="w", padx=6, pady=4)
                sudden_death_val = self.button_data[idx]["values"].get("sudden_death_game_break", "1")
                sudden_death_entry_var = tk.StringVar(value=sudden_death_val)
                sudden_death_entry = ttk.Entry(dlg, textvariable=sudden_death_entry_var, width=10)
                sudden_death_entry.grid(row=row_num, column=1, sticky="w", padx=6, pady=4)
                entries["sudden_death_game_break"] = sudden_death_entry_var
                row_num += 1
                continue
            
            tk.Label(dlg, text=label.cget("text")).grid(row=row_num, column=0, sticky="w", padx=6, pady=4)
            if widget["checkbox"] is not None:
                # For button 1, preset checkboxes as True for required options
                if idx == 0 and var_name in ["team_timeouts_allowed", "overtime_allowed"]:
                    val = True
                else:
                    # Use default value from self.variables instead of current UI value
                    default_checkbox_val = self.variables[var_name].get("used", True)
                    val = self.button_data[idx]["checkboxes"].get(var_name, default_checkbox_val)
                check_var = tk.BooleanVar(value=val)
                cb = ttk.Checkbutton(dlg, variable=check_var)
                cb.grid(row=row_num, column=1, sticky="w", padx=6, pady=4)
                checks[var_name] = check_var
            else:
                # For button 1, preset values for required options
                if idx == 0 and var_name in [
                    "team_timeout_period", "half_period", "half_time_break",
                    "overtime_game_break", "overtime_half_period", "overtime_half_time_break",
                    "sudden_death_game_break", "between_game_break", "crib_time"
                ]:
                    val = self.button_data[idx]["values"].get(var_name, {
                        "team_timeout_period": "1",
                        "half_period": "15",
                        "half_time_break": "3",
                        "overtime_game_break": "3",
                        "overtime_half_period": "5",
                        "overtime_half_time_break": "1",
                        "sudden_death_game_break": "1",
                        "between_game_break": "5",
                        "crib_time": "60"
                    }.get(var_name, str(self.variables[var_name]["default"])))
                else:
                    # Use default value from self.variables instead of current UI value
                    default_entry_val = str(self.variables[var_name]["default"])
                    val = self.button_data[idx]["values"].get(var_name, default_entry_val)
                entry_var = tk.StringVar(value=val)
                entry = ttk.Entry(dlg, textvariable=entry_var, width=10)
                entry.grid(row=row_num, column=1, sticky="w", padx=6, pady=4)
                entries[var_name] = entry_var
            row_num += 1

        # --- PATCH: Add Crib Time entry below Crib Time: checkbox and above Save button ---
        tk.Label(dlg, text="Crib Time (seconds):").grid(row=row_num, column=0, sticky="w", padx=6, pady=4)
        crib_time_val = self.button_data[idx]["values"].get("crib_time", "60")
        crib_time_entry_var = tk.StringVar(value=crib_time_val)
        crib_time_entry = ttk.Entry(dlg, textvariable=crib_time_entry_var, width=10)
        crib_time_entry.grid(row=row_num, column=1, sticky="w", padx=6, pady=4)
        entries["crib_time"] = crib_time_entry_var
        row_num += 1

        def save_and_close():
            for v in entries:
                # PATCH: Remove "time_to_start_first_game" and "start_first_game_in" from dialog value save
                if v in ["time_to_start_first_game", "start_first_game_in"]:
                    continue
                try:
                    val = entries[v].get().replace(',', '.')
                    float(val)
                    self.button_data[idx]["values"][v] = val
                except ValueError:
                    continue
            for v in checks:
                self.button_data[idx]["checkboxes"][v] = checks[v].get()
            self.button_data[idx]["text"] = btn_text_var.get()[:max_btn_text_len]
            self.set_widget2_button_text(idx, self.button_data[idx]["text"])
            # Save presets to JSON file
            save_preset_settings(self.button_data)
            dlg.destroy()
        save_btn = ttk.Button(dlg, text="Save", command=save_and_close)
        save_btn.grid(row=row_num, column=0, columnspan=2, pady=16)
        dlg.transient(self.master)
        dlg.wait_visibility()
        dlg.grab_set()

    def _on_settings_variable_change(self, *args):
        self.load_settings()
        self.build_game_sequence()
        # Save game settings when variables change
        self.save_game_settings()
    
    def _on_single_variable_change(self, var_name):
        """Handle change to a single variable without updating all widgets."""
        # Only update the specific variable in self.variables
        for widget in self.widgets:
            if widget["name"] == var_name:
                entry = widget["entry"]
                var_info = self.variables[var_name]
                
                # Update the specific variable
                if entry is not None and widget["checkbox"] is not None:
                    # Variable with both checkbox and entry
                    value = entry.get().replace(',', '.')
                    try:
                        float(value)
                        self.variables[var_name]["value"] = value
                    except ValueError:
                        self.variables[var_name]["value"] = str(var_info["default"])
                    self.variables[var_name]["used"] = widget["checkbox"].get()
                elif entry is not None:
                    # Entry-only variable
                    value = entry.get().replace(',', '.')
                    self.variables[var_name]["value"] = value
                    self.variables[var_name]["used"] = True
                elif widget["checkbox"] is not None:
                    # Checkbox-only variable
                    self.variables[var_name]["used"] = widget["checkbox"].get()
                break
        
        # Synchronize the two time fields unidirectionally
        if var_name == "time_to_start_first_game":
            # Update start_first_game_in when time_to_start_first_game changes
            self._update_start_first_game_in()
        elif var_name == "start_first_game_in":
            # Clear time_to_start_first_game when start_first_game_in changes
            # to ensure build_game_sequence uses start_first_game_in directly
            self.variables["time_to_start_first_game"]["value"] = ""
            for widget in self.widgets:
                if widget["name"] == "time_to_start_first_game":
                    widget["entry"].delete(0, tk.END)
                    break
        
        # Only rebuild game sequence if the variable affects the sequence structure
        # Variables that don't affect game sequence: record_scorers_cap_number, team_timeouts_allowed, crib_time
        if var_name not in ["record_scorers_cap_number", "team_timeouts_allowed", "crib_time"]:
            self.build_game_sequence()
        
        # Always save settings when a variable changes
        self.save_game_settings()
    
    def _update_start_first_game_in(self):
        """Update only the start_first_game_in calculated field."""
        time_entry_val = None
        start_first_game_in_widget = None
        
        for widget in self.widgets:
            if widget["name"] == "time_to_start_first_game":
                time_entry_val = widget["entry"].get().strip()
            elif widget["name"] == "start_first_game_in":
                start_first_game_in_widget = widget["entry"]
        
        # Calculate start_first_game_in value if time is valid
        minutes_to_start = None
        now = datetime.datetime.now()
        if time_entry_val:
            try:
                time_match = re.match(r"^([01][0-9]|2[0-3]):[0-5][0-9]$", time_entry_val)
                if time_match:
                    hh, mm = map(int, time_entry_val.split(":"))
                    target = now.replace(hour=hh, minute=mm, second=0, microsecond=0)
                    if target < now:
                        target = target + datetime.timedelta(days=1)
                    delta = target - now
                    minutes_to_start = int(delta.total_seconds() // 60)
            except Exception:
                minutes_to_start = None
        
        if minutes_to_start is not None and start_first_game_in_widget is not None:
            value = max(0, minutes_to_start)
            start_first_game_in_widget.delete(0, tk.END)
            start_first_game_in_widget.insert(0, str(value))
            self.variables["start_first_game_in"]["value"] = str(value)
    
    def _update_time_to_start_first_game(self):
        """Update time_to_start_first_game based on start_first_game_in."""
        start_first_game_in_val = None
        time_widget = None
        
        for widget in self.widgets:
            if widget["name"] == "start_first_game_in":
                start_first_game_in_val = widget["entry"].get().strip()
            elif widget["name"] == "time_to_start_first_game":
                time_widget = widget["entry"]
        
        # Calculate time_to_start_first_game if start_first_game_in is valid
        if start_first_game_in_val and time_widget is not None:
            try:
                # Parse start_first_game_in as minutes
                start_minutes = float(start_first_game_in_val.replace(",", "."))
                
                # Calculate target time
                now = datetime.datetime.now()
                target = now + datetime.timedelta(minutes=int(start_minutes))
                
                # Format as HH:MM
                time_str = f"{target.hour:02d}:{target.minute:02d}"
                
                # Update the widget
                time_widget.delete(0, tk.END)
                time_widget.insert(0, time_str)
                self.variables["time_to_start_first_game"]["value"] = time_str
            except Exception:
                pass  # If parsing fails, don't update

    def load_settings(self):
        # Calculate "Start First Game In" from "Time to Start First Game"
        time_entry_val = None
        start_first_game_in_widget = None
        for widget in self.widgets:
            if widget["name"] == "time_to_start_first_game":
                time_entry_val = widget["entry"].get().strip()
            elif widget["name"] == "start_first_game_in":
                start_first_game_in_widget = widget["entry"]
        # Calculate start_first_game_in value if time is valid
        minutes_to_start = None
        now = datetime.datetime.now()
        if time_entry_val:
            try:
                # Allow single or double digit hour, always two digit minute
                # Use strict 24-hour regex
                time_match = re.match(r"^([01][0-9]|2[0-3]):[0-5][0-9]$", time_entry_val)
                if time_match:
                    hh, mm = map(int, time_entry_val.split(":"))
                    target = now.replace(hour=hh, minute=mm, second=0, microsecond=0)
                    # If target time already passed today, assume it's tomorrow
                    if target < now:
                        target = target + datetime.timedelta(days=1)
                    delta = target - now
                    minutes_to_start = int(delta.total_seconds() // 60)
            except Exception:
                minutes_to_start = None
        if minutes_to_start is not None and start_first_game_in_widget is not None:
            value = max(0, minutes_to_start)
            start_first_game_in_widget.delete(0, tk.END)
            start_first_game_in_widget.insert(0, str(value))
            self.variables["start_first_game_in"]["value"] = str(value)
        # Set all other values normally
        for widget in self.widgets:
            entry = widget["entry"]
            var_name = widget["name"]
            var_info = self.variables[var_name]
            
            # PATCH: For variables with both checkbox and entry widgets
            if entry is not None and widget["checkbox"] is not None:
                # Entry always sets 'value' as float-convertible string
                value = entry.get().replace(',', '.')
                try:
                    # Validate it's numeric
                    float(value)
                    self.variables[var_name]["value"] = value
                except ValueError:
                    # Fallback to default if invalid
                    self.variables[var_name]["value"] = str(var_info["default"])
                # Checkbox always sets 'used' as boolean
                self.variables[var_name]["used"] = widget["checkbox"].get()
            elif entry is not None:
                # Entry-only variables (no checkbox)
                value = entry.get().replace(',', '.')
                self.variables[var_name]["value"] = value
                self.variables[var_name]["used"] = True
            elif widget["checkbox"] is not None:
                # Checkbox-only variables (no entry)
                self.variables[var_name]["used"] = widget["checkbox"].get()
            else:
                # Neither entry nor checkbox (shouldn't happen)
                self.variables[var_name]["used"] = True

    def save_sound_settings_method(self):
        """Save current sound settings to JSON file."""
        settings = {
            "pips_sound": self.pips_var.get(),
            "siren_sound": self.siren_var.get(),
            "pips_volume": self.pips_volume.get(),
            "siren_volume": self.siren_volume.get(),
            "air_volume": self.air_volume.get(),
            "water_volume": self.water_volume.get(),
            "enable_sound": self.enable_sound.get(),
            "siren_duration": self.siren_duration.get()
        }
        save_sound_settings(settings)
        # Show a message to confirm settings were saved
        messagebox.showinfo("Settings Saved", "Sound settings have been saved.")

    def load_game_settings(self):
        """Load game settings from unified JSON file."""
        unified_settings = load_unified_settings()
        game_settings = unified_settings.get("gameSettings", {})
        
        # Load settings into variables
        for var_name, var_info in self.variables.items():
            if var_name in game_settings:
                value = game_settings[var_name]
                
                # Check if this variable has both checkbox and entry
                has_checkbox = var_info.get("checkbox", False)
                has_entry = False
                for widget in self.widgets:
                    if widget["name"] == var_name and widget["entry"] is not None:
                        has_entry = True
                        break
                
                if has_checkbox and has_entry:
                    # For variables with both checkbox and entry (like sudden_death_game_break, crib_time)
                    if isinstance(value, bool):
                        # Legacy format - convert to numeric value and enable
                        self.variables[var_name]["value"] = str(var_info["default"])
                        self.variables[var_name]["used"] = value
                    else:
                        # New format - value is numeric, assume enabled
                        self.variables[var_name]["value"] = str(value)
                        self.variables[var_name]["used"] = True
                elif has_checkbox:
                    # Pure checkbox variables (like team_timeouts_allowed, overtime_allowed)
                    self.variables[var_name]["used"] = value
                else:
                    # Entry-only variables
                    self.variables[var_name]["value"] = str(value)
                
                # Update widgets if they exist
                for widget in self.widgets:
                    if widget["name"] == var_name:
                        if widget["entry"] is not None:
                            widget["entry"].delete(0, tk.END)
                            if has_checkbox and has_entry:
                                # Use the numeric value for mixed variables
                                widget["entry"].insert(0, self.variables[var_name]["value"])
                            else:
                                widget["entry"].insert(0, str(value))
                        if widget["checkbox"] is not None:
                            if has_checkbox and has_entry:
                                # Use the "used" flag for mixed variables
                                widget["checkbox"].set(self.variables[var_name]["used"])
                            else:
                                widget["checkbox"].set(value if isinstance(value, bool) else True)
                        break

    def save_game_settings(self):
        """Save current game settings to unified JSON file."""
        unified_settings = load_unified_settings()
        game_settings = {}
        
        # Collect current game settings from variables (updated by load_settings)
        for var_name, var_info in self.variables.items():
            if var_info.get("checkbox", False):
                # Check if this is a pure checkbox variable or has both checkbox and entry
                has_entry = False
                for widget in self.widgets:
                    if widget["name"] == var_name and widget["entry"] is not None:
                        has_entry = True
                        break
                
                if has_entry:
                    # For variables with both checkbox and entry (like sudden_death_game_break, crib_time)
                    # Save the numeric value from the entry, not the boolean
                    value = var_info.get("value", var_info["default"])
                    if var_name != "time_to_start_first_game":
                        try:
                            game_settings[var_name] = float(value) if '.' in str(value) else int(value)
                        except (ValueError, TypeError):
                            game_settings[var_name] = var_info["default"]
                    else:
                        game_settings[var_name] = value
                else:
                    # For pure checkbox variables (like team_timeouts_allowed, overtime_allowed)
                    # Save the "used" boolean value
                    game_settings[var_name] = var_info.get("used", var_info["default"])
            else:
                # For other variables, use the current value
                value = var_info.get("value", var_info["default"])
                if var_name != "time_to_start_first_game":
                    try:
                        game_settings[var_name] = float(value) if '.' in str(value) else int(value)
                    except (ValueError, TypeError):
                        game_settings[var_name] = value
                else:
                    game_settings[var_name] = value
        
        unified_settings["gameSettings"] = game_settings
        save_unified_settings(unified_settings)

    # Zigbee Siren Methods
    def toggle_zigbee_connection(self):
        """Toggle Zigbee connection (connect if disconnected, disconnect if connected)."""
        if self.zigbee_controller.connected:
            self.stop_zigbee_connection()
        else:
            self.start_zigbee_connection()

    def start_zigbee_connection(self):
        """Start the Zigbee siren connection."""
        # Mark as user-initiated action to prevent watchdog interference
        self.user_initiated_action = True
        self.stop_connection_watchdog()
        
        try:
            if self.zigbee_controller.start():
                self.toggle_connection_btn.config(text="Disconnect", state="normal")
                self.add_to_zigbee_log("Starting Zigbee connection...")
            else:
                self.add_to_zigbee_log("Failed to start Zigbee connection")
                messagebox.showerror("Connection Error", 
                                   "Failed to start Zigbee connection. Check MQTT library installation.")
        except Exception as e:
            self.add_to_zigbee_log(f"Error starting connection: {e}")
            messagebox.showerror("Connection Error", f"Error starting connection: {e}")
        finally:
            # Reset user action flag after a brief delay
            self.master.after(1000, lambda: setattr(self, 'user_initiated_action', False))

    def stop_zigbee_connection(self):
        """Stop the Zigbee siren connection."""
        # Mark as user-initiated action to prevent watchdog interference
        self.user_initiated_action = True
        self.stop_connection_watchdog()
        
        try:
            self.zigbee_controller.stop()
            self.toggle_connection_btn.config(text="Connect", state="normal")
            self.add_to_zigbee_log("Zigbee connection stopped")
        except Exception as e:
            self.add_to_zigbee_log(f"Error stopping connection: {e}")
        finally:
            # Reset user action flag after a brief delay
            self.master.after(1000, lambda: setattr(self, 'user_initiated_action', False))

    def test_zigbee_connection(self):
        """Test the MQTT connection."""
        self.add_to_zigbee_log("Testing MQTT connection...")
        try:
            if self.zigbee_controller.test_connection():
                self.add_to_zigbee_log("Connection test successful")
                messagebox.showinfo("Connection Test", "MQTT connection test successful!")
            else:
                self.add_to_zigbee_log("Connection test failed")
                messagebox.showerror("Connection Test", "MQTT connection test failed. Check configuration.")
        except Exception as e:
            self.add_to_zigbee_log(f"Connection test error: {e}")
            messagebox.showerror("Connection Test", f"Connection test error: {e}")
    
    def start_connection_watchdog(self):
        """Start the connection watchdog to monitor and retry Zigbee connections."""
        if self.connection_watchdog_active:
            return  # Already running
        
        self.connection_watchdog_active = True
        self.connection_watchdog_attempts = 0
        self.user_initiated_action = False
        self.add_to_zigbee_log("Starting connection watchdog...")
        
        # Start the first connection attempt
        self.schedule_connection_check()
    
    def stop_connection_watchdog(self):
        """Stop the connection watchdog."""
        if self.connection_watchdog_job:
            self.master.after_cancel(self.connection_watchdog_job)
            self.connection_watchdog_job = None
        
        self.connection_watchdog_active = False
        self.connection_watchdog_attempts = 0
        
        if hasattr(self, 'zigbee_status_var'):
            self.add_to_zigbee_log("Connection watchdog stopped")
    
    def schedule_connection_check(self):
        """Schedule the next connection check after 10 seconds."""
        if not self.connection_watchdog_active:
            return
        
        # Cancel any existing scheduled check
        if self.connection_watchdog_job:
            self.master.after_cancel(self.connection_watchdog_job)
        
        # Schedule the next check in 10 seconds (10000 ms)
        self.connection_watchdog_job = self.master.after(10000, self.check_connection_status)
    
    def check_connection_status(self):
        """Check connection status and attempt reconnection if needed."""
        if not self.connection_watchdog_active or self.user_initiated_action:
            return
        
        # Check if already connected
        if self.zigbee_controller.connected:
            self.add_to_zigbee_log("Watchdog: Connection established successfully")
            self.stop_connection_watchdog()
            return
        
        # Not connected, attempt reconnection
        self.connection_watchdog_attempts += 1
        
        if self.connection_watchdog_attempts <= self.connection_watchdog_max_attempts:
            self.add_to_zigbee_log(f"Watchdog: Connection attempt {self.connection_watchdog_attempts}/{self.connection_watchdog_max_attempts}")
            
            try:
                if self.zigbee_controller.start():
                    # Connection attempt started, wait for callback
                    self.schedule_connection_check()
                else:
                    # Immediate failure, schedule next attempt
                    self.schedule_connection_check()
            except Exception as e:
                self.add_to_zigbee_log(f"Watchdog connection error: {e}")
                self.schedule_connection_check()
        else:
            # Max attempts reached
            self.add_to_zigbee_log(f"Watchdog: Max connection attempts ({self.connection_watchdog_max_attempts}) reached. Giving up.")
            self.toggle_connection_btn.config(text="Connect", state="normal")
            self.stop_connection_watchdog()

    def save_zigbee_config(self):
        """Save Zigbee configuration."""
        try:
            config = {}
            for key, widget in self.config_widgets.items():
                value = widget.get()
                if key == "mqtt_port":
                    config[key] = int(value) if value.isdigit() else 1883
                elif key == "siren_button_devices":
                    # Convert comma-separated string to list
                    device_names = [name.strip() for name in value.split(",") if name.strip()]
                    config["siren_button_devices"] = device_names
                    # Also set legacy single device for backward compatibility
                    config["siren_button_device"] = device_names[0] if device_names else "siren_button"
                else:
                    config[key] = value
            
            # Keep other settings from current config
            current_config = self.zigbee_controller.config.copy()
            current_config.update(config)
            
            # Save to both the Zigbee controller and unified settings
            self.zigbee_controller.save_config(current_config)
            
            # Also save to unified settings file
            unified_settings = load_unified_settings()
            unified_settings["zigbeeSettings"] = current_config
            save_unified_settings(unified_settings)
            
            self.add_to_zigbee_log("Configuration saved")
            messagebox.showinfo("Configuration", "Zigbee configuration saved successfully!")
        except Exception as e:
            self.add_to_zigbee_log(f"Error saving config: {e}")
            messagebox.showerror("Configuration Error", f"Error saving configuration: {e}")

    def test_wireless_siren(self):
        """Test the wireless siren manually."""
        self.add_to_zigbee_log("Manual siren test triggered")
        self.trigger_wireless_siren()

    def trigger_wireless_siren(self):
        """Trigger the wireless siren using current sound settings."""
        try:
            # Use the same sound file and volume as the regular siren
            siren_file = self.siren_var.get()
            self.add_to_zigbee_log(f"Triggering wireless siren: {siren_file}")
            
            # Use the existing sound playing method with volume control
            play_sound_with_volume(siren_file, "siren", self.enable_sound, self.pips_volume, 
                                   self.siren_volume, self.air_volume, self.water_volume,
                                   self.siren_duration)
            
        except Exception as e:
            self.add_to_zigbee_log(f"Error triggering siren: {e}")
    
    def start_wireless_siren(self):
        """Start the wireless siren (play sound in loop and send MQTT ON command)."""
        try:
            # Start playing the siren sound in a loop
            siren_file = self.siren_var.get()
            self.add_to_zigbee_log(f"Starting wireless siren loop: {siren_file}")
            
            # Set the loop flag to True
            self.siren_loop_active = True
            
            # Start a daemon thread to loop the siren sound
            if self.siren_loop_thread is None or not self.siren_loop_thread.is_alive():
                self.siren_loop_thread = threading.Thread(
                    target=self._siren_loop_worker,
                    daemon=True
                )
                self.siren_loop_thread.start()
            
            # Send MQTT ON command to siren device
            if self.zigbee_controller:
                self.zigbee_controller.start_siren()
            
        except Exception as e:
            self.add_to_zigbee_log(f"Error starting siren: {e}")
    
    def _siren_loop_worker(self):
        """Worker thread that continuously plays the siren sound while the loop is active."""
        try:
            while self.siren_loop_active:
                # Play sound with volume control
                siren_file = self.siren_var.get()
                play_sound_with_volume(siren_file, "siren", self.enable_sound, 
                                       self.pips_volume, self.siren_volume, 
                                       self.air_volume, self.water_volume,
                                       self.siren_duration)
                
                # Small delay to allow checking the flag and prevent tight loop
                # This also allows the sound to play before potentially starting it again
                time.sleep(0.1)
                
        except Exception as e:
            print(f"Siren loop worker error: {e}")
    
    def stop_wireless_siren(self):
        """Stop the wireless siren (stop sound loop and send MQTT OFF command)."""
        try:
            self.add_to_zigbee_log("Stopping wireless siren loop")
            
            # Set the loop flag to False to stop the looping thread
            self.siren_loop_active = False
            
            # Send MQTT OFF command to siren device
            if self.zigbee_controller:
                self.zigbee_controller.stop_siren()
            
        except Exception as e:
            self.add_to_zigbee_log(f"Error stopping siren: {e}")


    def update_zigbee_status(self, connected: bool, message: str):
        """Update Zigbee connection status in UI."""
        try:
            if connected:
                status_text = f"Connected - {message}"
                self.zigbee_status_label.config(fg="green")
                self.toggle_connection_btn.config(text="Disconnect", state="normal")
                
                # If watchdog is active and we're connected, stop watchdog
                if self.connection_watchdog_active and not self.user_initiated_action:
                    self.add_to_zigbee_log("Watchdog: Connection established, stopping watchdog")
                    self.stop_connection_watchdog()
                    
            else:
                status_text = f"Disconnected - {message}"
                self.zigbee_status_label.config(fg="red")
                # Only change button text if watchdog is not running or has exceeded max attempts
                if not self.connection_watchdog_active or self.connection_watchdog_attempts >= self.connection_watchdog_max_attempts:
                    self.toggle_connection_btn.config(text="Connect", state="normal")
                else:
                    # Watchdog is still trying, keep showing "Disconnect" temporarily
                    self.toggle_connection_btn.config(text="Disconnect", state="normal")
            
            self.zigbee_status_var.set(status_text)
            self.add_to_zigbee_log(f"Status: {status_text}")
        except Exception as e:
            print(f"Error updating Zigbee status: {e}")

    def update_usb_dongle_status(self):
        """Update USB dongle connection status in UI."""
        try:
            if is_usb_dongle_connected():
                self.usb_dongle_status_label.config(text="Connected", fg="green")
                self.add_to_zigbee_log("USB Dongle: Connected")
            else:
                self.usb_dongle_status_label.config(text="Disconnected", fg="red")
                self.add_to_zigbee_log("USB Dongle: Disconnected")
        except Exception as e:
            self.usb_dongle_status_label.config(text="Error", fg="red")
            self.add_to_zigbee_log(f"USB Dongle check error: {e}")
            print(f"Error updating USB dongle status: {e}")

    def add_to_zigbee_log(self, message: str):
        """Add a message to the Zigbee log."""
        try:
            timestamp = datetime.datetime.now().strftime("%H:%M:%S")
            log_entry = f"[{timestamp}] {message}\n"
            
            self.log_text.config(state=tk.NORMAL)
            self.log_text.insert(tk.END, log_entry)
            self.log_text.see(tk.END)
            self.log_text.config(state=tk.DISABLED)
        except Exception as e:
            print(f"Error adding to Zigbee log: {e}")

    def clear_zigbee_log(self):
        """Clear the Zigbee log."""
        try:
            self.log_text.config(state=tk.NORMAL)
            self.log_text.delete(1.0, tk.END)
            self.log_text.config(state=tk.DISABLED)
            self.add_to_zigbee_log("Log cleared")
        except Exception as e:
            print(f"Error clearing Zigbee log: {e}")

    def is_overtime_enabled(self):
        return self.overtime_allowed_var.get()

    def is_sudden_death_enabled(self):
        v = self.variables
        return v["sudden_death_game_break"].get("used", True)

    def update_team_timeouts_allowed(self):
        allowed = self.team_timeouts_allowed_var.get()

        # Update white timeout button
        if hasattr(self, 'white_timeout_button') and self.white_timeout_button is not None:
            try:
                if allowed:
                    self.white_timeout_button.config(state=tk.NORMAL, bg="white", fg="black")
                else:
                    self.white_timeout_button.config(state=tk.DISABLED, bg="#d3d3d3", fg="#888")
            except Exception:
                pass
        
        # Update black timeout button
        if hasattr(self, 'black_timeout_button') and self.black_timeout_button is not None:
            try:
                if allowed:
                    self.black_timeout_button.config(state=tk.NORMAL, bg="black", fg="white")
                else:
                    self.black_timeout_button.config(state=tk.DISABLED, bg="#d3d3d3", fg="#888")
            except Exception:
                pass

        if hasattr(self, "team_timeout_period_entry") and self.team_timeout_period_entry is not None:
            try:
                entry_state = "normal" if allowed else "disabled"
                self.team_timeout_period_entry.config(state=entry_state)
            except Exception:
                pass
        if hasattr(self, "team_timeout_period_label") and self.team_timeout_period_label is not None:
            try:
                label_fg = "black" if allowed else "grey"
                self.team_timeout_period_label.config(fg=label_fg)
            except Exception:
                pass
    
    def _on_team_timeouts_change(self):
        """Handle team_timeouts_allowed checkbox change."""
        # Update the variable
        self.variables["team_timeouts_allowed"]["used"] = self.team_timeouts_allowed_var.get()
        # Update UI state
        self.update_team_timeouts_allowed()
        # team_timeouts_allowed doesn't affect game sequence structure, only UI state
        # So we don't need to rebuild the sequence
        self.save_game_settings()
    
    def _on_overtime_change(self):
        """Handle overtime_allowed checkbox change."""
        # Update the variable
        self.variables["overtime_allowed"]["used"] = self.overtime_allowed_var.get()
        # Update UI state
        self.update_overtime_variables_state()
        # Rebuild sequence and save
        self.build_game_sequence()
        self.save_game_settings()

    def update_overtime_variables_state(self):
        overtime_enabled = self.overtime_allowed_var.get()
        for widget in self.widgets:
            name = widget.get("name", "")
            if name in ["overtime_game_break", "overtime_half_period", "overtime_half_time_break"]:
                label = widget.get("label_widget")
                entry = widget.get("entry")
                if overtime_enabled:
                    if label:
                        label.config(fg="black")
                    if entry:
                        entry.config(state="normal")
                else:
                    if label:
                        label.config(fg="grey")
                    if entry:
                        entry.config(state="disabled")

    def create_display_window(self):
        self.display_window = tk.Toplevel(self.master)
        self.display_window.title("Display Window")
        self.display_window.geometry('1200x800')

        tab = ttk.Frame(self.display_window)
        tab.pack(fill="both", expand=True,)

        for i in range(11):
            tab.grid_rowconfigure(i, weight=1)
        for i in range(9):
            tab.grid_columnconfigure(i, weight=1)

        self.display_court_time_label = tk.Label(tab, textvariable=self.court_time_var, font=self.display_fonts["court_time"], bg="lightgrey")
        self.display_court_time_label.grid(row=0, column=0, columnspan=9, padx=1, pady=1, sticky="nsew")

        self.display_half_label = tk.Label(tab, textvariable=self.half_label_var, font=self.display_fonts["half"], bg="lightcoral")
        self.display_half_label.grid(row=1, column=0, columnspan=9, padx=1, pady=1, sticky="nsew")

        self.display_white_label = tk.Label(tab, textvariable=self.white_team_var, font=self.display_fonts["team"], bg="white", fg="black")
        self.display_white_label.grid(row=2, column=0, columnspan=3, padx=1, pady=1, sticky="nsew")
        self.display_black_label = tk.Label(tab, textvariable=self.black_team_var, font=self.display_fonts["team"], bg="black", fg="white")
        self.display_black_label.grid(row=2, column=6, columnspan=3, padx=1, pady=1, sticky="nsew")

        self.display_game_label = tk.Label(tab, textvariable=self.game_number_var, font=self.display_fonts["game_no"], bg="light grey")
        self.display_game_label.grid(row=2, column=3, columnspan=3, padx=1, pady=1, sticky="nsew")
        self.display_penalty_grid_frame, self.display_penalty_labels = self.create_penalty_grid_widget(tab, is_display=True)
        self.display_penalty_grid_frame.grid(row=2, column=3, columnspan=3, padx=1, pady=1, sticky="nsew")
        self.display_penalty_grid_frame.grid_remove()  # hide initially

        self.display_white_score = tk.Label(tab, textvariable=self.white_score_var, font=self.display_fonts["score"], bg="white", fg="black")
        self.display_white_score.grid(row=3, column=0, rowspan=8, columnspan=3, padx=1, pady=1, sticky="nsew")
        self.display_black_score = tk.Label(tab, textvariable=self.black_score_var, font=self.display_fonts["score"], bg="black", fg="white")
        self.display_black_score.grid(row=3, column=6, rowspan=8, columnspan=3, padx=1, pady=1, sticky="nsew")

        self.display_timer_label = tk.Label(tab, textvariable=self.timer_var, font=self.display_fonts["timer"], bg="lightgrey", fg="black")
        self.display_timer_label.grid(row=3, column=3, rowspan=8, columnspan=3, padx=1, pady=1, sticky="nsew")

        # Referee timeout timer label for display window
        self.display_referee_timeout_timer_label = tk.Label(
            tab, textvariable=self.referee_timeout_timer_var, 
            font=self.display_fonts["referee_timeout_timer"], 
            bg="red", fg="white"
        )
        self.display_referee_timeout_timer_label.grid(row=10, column=3, rowspan=1, columnspan=3, padx=0, pady=1, sticky="nsew")
        self.display_referee_timeout_timer_label.grid_remove()  # Hide initially

        self.display_window.bind('<Configure>', self.scale_display_fonts)
        self.display_initial_width = self.display_window.winfo_width() or 1200
        self.display_window.update_idletasks()
        self.scale_display_fonts(None)
        self.sync_display_widgets()

    def sync_display_widgets(self):
        # Event-driven approach: No polling needed since all widgets use textvariable
        # Background colors still need to be synchronized for the half label
        def sync_backgrounds():
            # Only sync background colors that can't be handled by textvariable
            self.display_half_label.config(bg=self.half_label.cget("bg"))
            self.master.after(200, sync_backgrounds)  # Reduced frequency for background sync only
        sync_backgrounds()

    def reset_timer(self):
        self.white_score_var.set(0)
        self.black_score_var.set(0)
        self.current_index = 0
        self.timer_running = True
        self.sudden_death_goal_scored = False
        if self.timer_job:
            self.master.after_cancel(self.timer_job)
            self.timer_job = None
        self.sudden_death_timer_job = None
        self.sudden_death_seconds = 0
        # Rebuild game sequence to reflect any settings changes (e.g., cleared "Time to Start First Game")
        self.build_game_sequence()
        if self.full_sequence:
            self.timer_seconds = self.full_sequence[0]["duration"]
            # Event-driven: Update the StringVar instead of calling .config()
            self.half_label_var.set(self.full_sequence[0]["name"])
            self.update_half_label_background(self.full_sequence[0]["name"])
        else:
            self.timer_seconds = 0
            # Event-driven: Update the StringVar instead of calling .config()
            self.half_label_var.set("")
        self.update_timer_display()

        now = datetime.datetime.now()
        self.court_time_seconds = now.hour * 3600 + now.minute * 60 + now.second
        self.court_time_paused = False
        self.update_court_time()
        self.start_current_period()
    def update_court_time(self):
        if self.court_time_job is not None:
            self.master.after_cancel(self.court_time_job)
            self.court_time_job = None

        if self.court_time_seconds is None:
            now = datetime.datetime.now()
            self.court_time_seconds = now.hour * 3600 + now.minute * 60 + now.second

        if self.court_time_paused:
            self.court_time_job = self.master.after(1000, self.update_court_time)
            return

        self.court_time_seconds += 1

        hours, remainder = divmod(self.court_time_seconds, 3600)
        minutes, seconds = divmod(remainder, 60)
        time_string = f"{hours:02d}:{minutes:02d}:{seconds:02d}"
        # Event-driven: Update the StringVar instead of calling .config()
        self.court_time_var.set(f"Court Time is {time_string}")
        self.court_time_job = self.master.after(1000, self.update_court_time)

    def update_timer_display(self):
        if self.referee_timeout_active:
            mins, secs = divmod(self.referee_timeout_elapsed, 60)
            # Event-driven: Update the StringVar instead of calling .config()
            self.timer_var.set(f"{int(mins):02d}:{int(secs):02d}")
            return
        cur_period = self.full_sequence[self.current_index] if self.full_sequence and self.current_index < len(self.full_sequence) else None
        if cur_period and cur_period['name'] == 'Sudden Death':
            mins, secs = divmod(self.sudden_death_seconds, 60)
            # Event-driven: Update the StringVar instead of calling .config()
            self.timer_var.set(f"{int(mins):02d}:{int(secs):02d}")
        else:
            mins, secs = divmod(self.timer_seconds, 60)
            # Event-driven: Update the StringVar instead of calling .config()
            self.timer_var.set(f"{int(mins):02d}:{int(secs):02d}")

    def adjust_between_game_break_for_crib_time(self):
        current_court_time = datetime.datetime.now() - datetime.timedelta(seconds=self.court_time_seconds)
        local_time = datetime.datetime.now()
        seconds_behind = int((local_time - current_court_time).total_seconds())
        if seconds_behind <= 0:
            return
        crib_time_var = self.variables['crib_time']
        crib_time = int(float(crib_time_var.get("value", crib_time_var["default"])))
        for idx in range(self.current_index, len(self.full_sequence)):
            period = self.full_sequence[idx]
            if period['name'] == 'Between Game Break' and seconds_behind > 0:
                reduce_by = min(crib_time, seconds_behind, period['duration'])
                period['duration'] = max(0, period['duration'] - reduce_by)
                seconds_behind -= reduce_by
                if seconds_behind <= 0:
                    break

    def start_current_period(self):
        if self.current_index >= len(self.full_sequence):
            self.current_index = self.find_period_index('Between Game Break')
        cur_period = self.full_sequence[self.current_index]

        # Shorten Between Game Break if court time is behind local time (paused for ref timeout etc)
        if cur_period['name'] == "Between Game Break":
            # Reset Between Game Break to configured duration before applying crib time adjustment
            cur_period['duration'] = self.get_minutes('between_game_break')
            
            now = datetime.datetime.now()
            local_seconds = now.hour * 3600 + now.minute * 60 + now.second
            court_seconds = self.court_time_seconds
            if local_seconds > court_seconds:
                delta = local_seconds - court_seconds
                crib_time = 0
                try:
                    crib_var = self.variables['crib_time']
                    crib_time = int(float(crib_var.get("value", crib_var["default"])))
                except Exception:
                    crib_time = 0
                # Only reduce by crib_time maximum, never by more
                reduce_by = min(delta, crib_time)
                if reduce_by > 0 and cur_period['duration'] is not None:
                    # Ensure minimum duration is preserved (>31 seconds as per validation)
                    new_duration = cur_period['duration'] - reduce_by
                    cur_period['duration'] = max(32, new_duration)

        if cur_period['name'] in ['First Half', 'Second Half', 'Between Game Break']:
            self.white_timeouts_this_half = 0
            self.black_timeouts_this_half = 0

        # Event-driven: Update the StringVar instead of calling .config()
        self.half_label_var.set(cur_period['name'])
        self.update_half_label_background(cur_period['name'])

        TIMEOUTS_DISABLED_PERIODS = [
            "First Game Starts In:",
            "Half Time",
            "Overtime Game Break",
            "Sudden Death Game Break",
            "Overtime First Half",
            "Overtime Half Time",
            "Overtime Second Half",
            "Sudden Death",
        ]
        # Always enable penalties during Referee Time-Out, even if entered from First Game Starts In:
        if cur_period['name'] == "Referee Time-Out":
            self.penalties_button.config(state=tk.NORMAL)
            self.white_timeout_button.config(state=tk.DISABLED, bg="#d3d3d3", fg="#888")
            self.black_timeout_button.config(state=tk.DISABLED, bg="#d3d3d3", fg="#888")
        elif cur_period['name'] in TIMEOUTS_DISABLED_PERIODS:
            self.white_timeout_button.config(state=tk.DISABLED, bg="#d3d3d3", fg="#888")
            self.black_timeout_button.config(state=tk.DISABLED, bg="#d3d3d3", fg="#888")
            if cur_period['name'] in ["First Game Starts In:", "Between Game Break", "Half Time", "Overtime Game Break", "Sudden Death Game Break"]:
                self.penalties_button.config(state=tk.DISABLED)
            else:
                self.penalties_button.config(state=tk.NORMAL)
        elif cur_period['name'] == "Between Game Break":
            # Team timeout buttons should be greyed out (disabled) during Between Game Break
            self.white_timeout_button.config(state=tk.DISABLED, bg="#d3d3d3", fg="#888")
            self.black_timeout_button.config(state=tk.DISABLED, bg="#d3d3d3", fg="#888")
            self.penalties_button.config(state=tk.DISABLED)
        else:
            # Only enable timeout buttons if team timeouts are allowed
            if self.team_timeouts_allowed_var.get():
                self.white_timeout_button.config(state=tk.NORMAL, bg="white", fg="black")
                self.black_timeout_button.config(state=tk.NORMAL, bg="black", fg="white")
            else:
                self.white_timeout_button.config(state=tk.DISABLED, bg="#d3d3d3", fg="#888")
                self.black_timeout_button.config(state=tk.DISABLED, bg="#d3d3d3", fg="#888")
            self.penalties_button.config(state=tk.NORMAL)

        PAUSE_PERIODS = [
            "First Game Starts In:",
            "Between Game Break",
            "Half Time",
            "Overtime Game Break",
            "Overtime Half Time",
            "Sudden Death Game Break",
            "White Team Time-Out",
            "Black Team Time-Out",
            "Referee Time-Out"
        ]
        if cur_period['name'] in PAUSE_PERIODS:
            self.pause_all_penalty_timers()
        else:
            self.resume_all_penalty_timers()

        paused_periods = [
            'Overtime Game Break',
            'Overtime First Half',
            'Overtime Half Time',
            'Overtime Second Half',
            'Sudden Death Game Break',
            'Sudden Death'
        ]
        if cur_period['name'] in paused_periods:
            self.court_time_paused = True
        else:
            self.court_time_paused = False
        if cur_period['name'] == 'Sudden Death':
            self.timer_running = True
            self.sudden_death_seconds = -1
            self.update_timer_display()
            self.start_sudden_death_timer()
            # Log Sudden Death start
            self.log_game_event("Sudden Death Start")
        else:
            self.timer_seconds = cur_period['duration'] if cur_period['duration'] is not None else 0
            self.update_timer_display()
            self.timer_running = True
            if self.timer_job:
                self.master.after_cancel(self.timer_job)
                self.timer_job = None
            self.timer_job = self.master.after(1000, self.countdown_timer)
            
            # Log period start events for halves and overtime halves
            if cur_period['name'] == 'First Half':
                self.log_game_event("First Half Start")
            elif cur_period['name'] == 'Second Half':
                self.log_game_event("Second Half Start")
            elif cur_period['name'] == 'Overtime First Half':
                self.log_game_event("Overtime First Half Start")
            elif cur_period['name'] == 'Overtime Second Half':
                self.log_game_event("Overtime Second Half Start")

    def next_period(self):
        if self.timer_job:
            self.master.after_cancel(self.timer_job)
            self.timer_job = None
        if self.current_index >= len(self.full_sequence):
            self.current_index = self.find_period_index('Between Game Break')
            self.start_current_period()
            return
        cur_period = self.full_sequence[self.current_index]
        period_name = cur_period['name']
        
        # Log period end events before transitioning
        if period_name == 'First Half':
            self.log_game_event("First Half End")
        elif period_name == 'Second Half':
            self.log_game_event("Second Half End")
        elif period_name == 'Overtime First Half':
            self.log_game_event("Overtime First Half End")
        elif period_name == 'Overtime Second Half':
            self.log_game_event("Overtime Second Half End")
        elif period_name == 'Sudden Death':
            self.log_game_event("Sudden Death End")
        
        if period_name == 'Second Half':
            if self.white_score_var.get() != self.black_score_var.get():
                self.current_index = self.find_period_index('Between Game Break')
                self.start_current_period()
                return
        if period_name == 'Overtime Second Half':
            if self.white_score_var.get() != self.black_score_var.get():
                self.current_index = self.find_period_index('Between Game Break')
                self.start_current_period()
                return
        if period_name == 'Sudden Death' and self.sudden_death_goal_scored:
            self.current_index = self.find_period_index('Between Game Break')
            self.start_current_period()
            return
        self.current_index += 1
        # After Between Game Break at the end of sequence, loop back to First Half
        if self.current_index >= len(self.full_sequence):
            # Find First Half to loop back to regular game
            first_half_idx = self.find_period_index('First Half')
            self.current_index = first_half_idx
            self.start_current_period()
            return
        self.start_current_period()

    def start_sudden_death_timer(self):
        if not self.timer_running:
            return
        # Update display BEFORE incrementing for consistency
        self.update_timer_display()
        if self.sudden_death_seconds < 0:
            self.sudden_death_seconds = 0
        else:
            self.sudden_death_seconds += 1
        self.sudden_death_timer_job = self.master.after(1000, self.start_sudden_death_timer)

    def stop_sudden_death_timer(self):
        if self.sudden_death_timer_job:
            self.master.after_cancel(self.sudden_death_timer_job)
            self.sudden_death_timer_job = None

    def goto_between_game_break(self):
        idx = self.find_period_index('Between Game Break')
        self.current_index = idx
        self.start_current_period()

    def countdown_timer(self):
        if self.timer_job:
            self.master.after_cancel(self.timer_job)
            self.timer_job = None
        if not self.timer_running:
            self.update_timer_display()
            return
        if self.timer_seconds > 0:
            cur_period = self.full_sequence[self.current_index] if self.full_sequence and self.current_index < len(self.full_sequence) else None
            if cur_period and cur_period['name'] == 'Between Game Break':
                if self.timer_seconds == 30:
                    # Write game results to CSV/TXT BEFORE resetting scores
                    current_game = self.get_current_game_number()
                    white_score = self.white_score_var.get()
                    black_score = self.black_score_var.get()
                    # Copy stored_penalties before clearing
                    penalties_to_write = list(self.stored_penalties)
                    
                    # Log game end event to TXT file
                    self.log_game_event("Game End")
                    
                    # Write results to CSV file
                    self.write_game_results_to_csv(current_game, white_score, black_score, penalties_to_write)
                    
                    # Now reset game state
                    self.white_score_var.set(0)
                    self.black_score_var.set(0)
                    self.stored_penalties.clear()
                    self.clear_all_penalties()
                    # Advance to next game in Tournament List
                    self.advance_to_next_game()
                    # Update team names in scoreboard tab for the next game
                    self.update_team_names_display()
                if self.timer_seconds <= 30:
                    self.sudden_death_restore_active = False
                    self.sudden_death_restore_time = None
            
            # Sound logic for break periods - play BEFORE decrementing timer
            if cur_period and cur_period['type'] == 'break':
                break_periods = ['First Game Starts In:', 'Between Game Break', 'Half Time', 'Sudden Death Game Break', 
                               'Overtime Game Break', 'Overtime Half Time']
                if cur_period['name'] in break_periods:
                    if self.timer_seconds == 30:
                        # Play one pip at 30s remaining
                        try:
                            play_sound_with_volume(self.pips_var.get(), "pips", self.enable_sound, 
                                                   self.pips_volume, self.siren_volume, 
                                                   self.air_volume, self.water_volume,
                                                   self.siren_duration)
                        except Exception as e:
                            print(f"Error playing pip sound at 30s: {e}")
                    elif 1 <= self.timer_seconds <= 10:
                        # Play one pip per second from 10s to 1s remaining
                        try:
                            play_sound_with_volume(self.pips_var.get(), "pips", self.enable_sound,
                                                   self.pips_volume, self.siren_volume,
                                                   self.air_volume, self.water_volume,
                                                   self.siren_duration)
                        except Exception as e:
                            print(f"Error playing pip sound at {self.timer_seconds}s: {e}")
            
            # Decrement timer AFTER playing sounds
            self.timer_seconds -= 1
            self.update_timer_display()
            self.timer_job = self.master.after(1000, self.countdown_timer)
        else:
            # Timer reached 0
            cur_period = self.full_sequence[self.current_index] if self.full_sequence and self.current_index < len(self.full_sequence) else None
            if cur_period:
                # Sound logic for when timer hits 0
                if cur_period['type'] == 'break':
                    break_periods = ['First Game Starts In:', 'Between Game Break', 'Half Time', 'Sudden Death Game Break', 
                                   'Overtime Game Break', 'Overtime Half Time']
                    if cur_period['name'] in break_periods:
                        # Play siren at 0s for break periods
                        try:
                            play_sound_with_volume(self.siren_var.get(), "siren", self.enable_sound,
                                                   self.pips_volume, self.siren_volume,
                                                   self.air_volume, self.water_volume,
                                                   self.siren_duration)
                        except Exception as e:
                            print(f"Error playing siren at end of break period: {e}")
                elif cur_period['type'] in ['regular', 'overtime']:
                    half_periods = ['First Half', 'Second Half', 'Overtime First Half', 'Overtime Second Half']
                    if cur_period['name'] in half_periods:
                        # Play siren at end of each half
                        try:
                            play_sound_with_volume(self.siren_var.get(), "siren", self.enable_sound,
                                                   self.pips_volume, self.siren_volume,
                                                   self.air_volume, self.water_volume,
                                                   self.siren_duration)
                        except Exception as e:
                            print(f"Error playing siren at end of half: {e}")
            
            self.next_period()

    def reset_timeouts_for_half(self):
        period = self.full_sequence[self.current_index]
        if period['type'] in ['regular']:
            if self.white_timeouts_this_half < 1:
                self.white_timeout_button.config(state=tk.NORMAL)
            else:
                self.white_timeout_button.config(state=tk.DISABLED)
            if self.black_timeouts_this_half < 1:
                self.black_timeout_button.config(state=tk.NORMAL)
            else:
                self.black_timeout_button.config(state=tk.DISABLED)
        else:
            self.white_timeout_button.config(state=tk.DISABLED)
            self.black_timeout_button.config(state=tk.DISABLED)

    def white_team_timeout(self):
        period = self.full_sequence[self.current_index]
        # Immediately grey out (disable) the button when pressed
        self.white_timeout_button.config(state=tk.DISABLED, bg="#d3d3d3", fg="#888")
        if period['type'] != 'regular' or not self.team_timeouts_allowed_var.get():
            return
        if self.in_timeout:
            if self.pending_timeout is None and self.active_timeout_team != "white":
                self.pending_timeout = "white"
                status = f"{self.active_timeout_team.capitalize()} Team Time-Out (White Pending)"
                # Event-driven: Update the StringVar instead of calling .config()
                self.half_label_var.set(status)
            return
        if self.white_timeouts_this_half >= 1:
            self.show_timeout_popup("White")
            return
        self.white_timeouts_this_half += 1
        self.in_timeout = True
        self.active_timeout_team = "white"
        self.court_time_paused = True
        self.save_timer_state()
        self.pause_all_penalty_timers()
        if self.timer_job:
            self.master.after_cancel(self.timer_job)
            self.timer_job = None
        self.timer_running = False
        timeout_seconds = self.get_minutes('team_timeout_period')
        self.timer_seconds = timeout_seconds
        # Event-driven: Update the StringVar instead of calling .config()
        self.half_label_var.set("White Team Time-Out")
        self.update_half_label_background("White Team Time-Out")
        self.update_timer_display()
        self.timer_job = self.master.after(1000, self.timeout_countdown)

    def black_team_timeout(self):
        period = self.full_sequence[self.current_index]
        # Immediately grey out (disable) the button when pressed
        self.black_timeout_button.config(state=tk.DISABLED, bg="#d3d3d3", fg="#888")
        if period['type'] != 'regular' or not self.team_timeouts_allowed_var.get():
            return
        if self.in_timeout:
            if self.pending_timeout is None and self.active_timeout_team != "black":
                self.pending_timeout = "black"
                status = f"{self.active_timeout_team.capitalize()} Team Time-Out (Black Pending)"
                # Event-driven: Update the StringVar instead of calling .config()
                self.half_label_var.set(status)
            return
        if self.black_timeouts_this_half >= 1:
            self.show_timeout_popup("Black")
            return
        self.black_timeouts_this_half += 1
        self.in_timeout = True
        self.active_timeout_team = "black"
        self.court_time_paused = True
        self.save_timer_state()
        self.pause_all_penalty_timers()
        if self.timer_job:
            self.master.after_cancel(self.timer_job)
            self.timer_job = None
        self.timer_running = False
        timeout_seconds = self.get_minutes('team_timeout_period')
        self.timer_seconds = timeout_seconds
        # Event-driven: Update the StringVar instead of calling .config()
        self.half_label_var.set("Black Team Time-Out")
        self.update_half_label_background("Black Team Time-Out")
        self.update_timer_display()
        self.timer_job = self.master.after(1000, self.timeout_countdown)

    def timeout_countdown(self):
        if self.timer_job:
            self.master.after_cancel(self.timer_job)
            self.timer_job = None
        if not self.in_timeout:
            self.update_timer_display()
            return
        if self.timer_seconds > 0:
<<<<<<< HEAD
            # Enhancement: Play pip sound at 15 seconds remaining for team timeouts - BEFORE decrementing
            if self.timer_seconds == 15:
=======
            # Enhancement: Play pip sound at 15 seconds remaining for team timeouts
            # Only play if no pending timeout exists
            if self.timer_seconds == 15 and self.pending_timeout is None:
>>>>>>> 581ae4e8
                try:
                    play_sound_with_volume(self.pips_var.get(), "pips", self.enable_sound,
                                           self.pips_volume, self.siren_volume,
                                           self.air_volume, self.water_volume,
                                           self.siren_duration)
                except Exception as e:
                    print(f"Error playing pip sound at 15s timeout: {e}")
            
            # Decrement timer AFTER playing sound
            self.timer_seconds -= 1
            self.update_timer_display()
            self.timer_job = self.master.after(1000, self.timeout_countdown)
        else:
            self.end_timeout()

    def end_timeout(self):
        self.in_timeout = False
        prev_active_team = self.active_timeout_team  # Store who just finished
        self.active_timeout_team = None
        self.court_time_paused = False
        self.resume_all_penalty_timers()
        self.timer_running = self.saved_timer_running
        self.timer_seconds = self.saved_timer_seconds
        self.current_index = self.saved_index
        # Event-driven: Update the StringVar instead of calling .config()
        self.half_label_var.set(self.saved_half_label)
        self.half_label.config(bg=self.saved_half_label_bg)
        self.update_timer_display()
        if self.timer_job:
            self.master.after_cancel(self.timer_job)
            self.timer_job = None
        # Play siren at end of team timeout unless there is a pending timeout
        if self.pending_timeout is None:
            try:
                play_sound_with_volume(self.siren_var.get(), "siren", self.enable_sound,
                                       self.pips_volume, self.siren_volume,
                                       self.air_volume, self.water_volume,
                                       self.siren_duration)
            except Exception as e:
                print(f"Error playing siren at end of timeout: {e}")
        # If a pending timeout exists, start it now
        if self.pending_timeout is not None:
            if self.pending_timeout == "white" and self.white_timeouts_this_half < 1:
                self.pending_timeout = None
                self.white_team_timeout()
            elif self.pending_timeout == "black" and self.black_timeouts_this_half < 1:
                self.pending_timeout = None
                self.black_team_timeout()
            else:
                self.pending_timeout = None
        elif self.timer_running:
            self.timer_job = self.master.after(1000, self.countdown_timer)

    def save_timer_state(self):
        self.saved_timer_running = self.timer_running
        self.saved_timer_seconds = self.timer_seconds
        self.saved_index = self.current_index
        # Event-driven: Get text from StringVar instead of widget
        self.saved_half_label = self.half_label_var.get()
        self.saved_half_label_bg = self.half_label.cget("bg")
        self.saved_sudden_death_goal_scored = getattr(self, "sudden_death_goal_scored", False)

    def show_timeout_popup(self, team):
        popup = tk.Toplevel(self.master)
        popup.title("Time-Out Limit")
        popup.geometry("350x100")
        label = tk.Label(popup, text="One time-out period per team per half", font=self.fonts["button"])
        label.pack(pady=20)
        btn = tk.Button(popup, text="OK", font=self.fonts["button"], command=popup.destroy)
        btn.pack(pady=5)

    def update_half_label_background(self, period_name):
        red_periods = {
            "first_game_starts_in:",
            "game_starts_in:",
            "half_time",
            "half_time_break",
            "overtime_game_break",
            "overtime_half_time",
            "overtime_half_time_break",
            "between_game_break",
            "between_game_break_starts_in:",
            "start_first_game_at_this_time",
            "sudden_death_game_break",
            "white_team_time-out",
            "black_team_time-out",
            "referee_time-out",
            "white_team_time-out",
            "black_team_time-out",
            "white_team_time-out",
            "black_team_time-out",
            "white_team_time-out",
            "black_team_time-out"
        }
        internal_name = period_name.lower().replace(" ", "_")
        if "time_out" in internal_name or internal_name in red_periods:
            self.half_label.config(bg="red")
        else:
            self.half_label.config(bg="lightblue")

    def convert_duration_to_seconds(self, duration):
        if duration == "1 minute":
            return 60
        elif duration == "2 minutes":
            return 120
        elif duration == "5 minutes":
            return 300
        elif duration == "Rest of the match":
            return -1
        return 0

    def start_penalty_timer(self, team, cap, duration):
        seconds = self.convert_duration_to_seconds(duration)
        if seconds == 0:
            return False
        penalty = {
            "team": team,
            "cap": cap,
            "duration": duration,
            "seconds_remaining": seconds,
            "timer_job": None,
            "is_rest_of_match": seconds == -1
        }
        self.active_penalties.append(penalty)
        self.stored_penalties.append({"team": team, "cap": cap, "duration": duration})
        
        # Log the penalty start
        self.log_game_event("Penalty Start", team=team, cap_number=str(cap), duration=duration)
        
        self.update_penalty_display()
        if not penalty["is_rest_of_match"]:
            self.schedule_penalty_countdown(penalty)
        return True

    def schedule_penalty_countdown(self, penalty):
        if not self.penalty_timers_paused and penalty["seconds_remaining"] > 0:
            penalty["timer_job"] = self.master.after(1000, lambda: self.penalty_countdown(penalty))

    def penalty_countdown(self, penalty):
        """
        Handles countdown for an individual penalty. When the timer runs down to zero,
        removes the penalty and updates the penalty display robustly.
        """
        if penalty not in self.active_penalties:
            # Don't need to call update_penalty_display here, remove_penalty does it
            return
        if penalty.get("timer_job"):
            try:
                self.master.after_cancel(penalty["timer_job"])
            except Exception:
                pass
            penalty["timer_job"] = None
        if self.penalty_timers_paused or penalty.get("is_rest_of_match"):
            return
        if penalty["seconds_remaining"] > 0:
            penalty["seconds_remaining"] -= 1
            # Check if penalty just expired (reached 0)
            if penalty["seconds_remaining"] == 0:
                # Immediately remove the expired penalty
                self.remove_penalty(penalty)  # This will update the display
            else:
                # Still time remaining, update display and schedule next countdown
                self.update_penalty_display()
                self.schedule_penalty_countdown(penalty)
        else:
            # Should not normally reach here, but handle it just in case
            self.remove_penalty(penalty)  # This will update the display

    def remove_penalty(self, penalty):
        if penalty in self.active_penalties:
            if penalty["timer_job"]:
                self.master.after_cancel(penalty["timer_job"])
                penalty["timer_job"] = None
            self.active_penalties.remove(penalty)
            for stored in self.stored_penalties[:]:
                if (stored["team"] == penalty["team"] and 
                    stored["cap"] == penalty["cap"] and 
                    stored["duration"] == penalty["duration"]):
                    self.stored_penalties.remove(stored)
                    break
            # Ensure widget display updates after ALL removals
            self.update_penalty_display()

    def clear_all_penalties(self):
        for penalty in self.active_penalties[:]:
            self.remove_penalty(penalty)
        self.update_penalty_display()

    def pause_all_penalty_timers(self):
        self.penalty_timers_paused = True
        for penalty in self.active_penalties:
            if penalty["timer_job"]:
                self.master.after_cancel(penalty["timer_job"])
                penalty["timer_job"] = None
        self.update_penalty_display()

    def resume_all_penalty_timers(self):
        self.penalty_timers_paused = False
        for penalty in self.active_penalties:
            if not penalty["is_rest_of_match"] and penalty["seconds_remaining"] > 0:
                self.schedule_penalty_countdown(penalty)
        self.update_penalty_display()

    def show_cap_number_dialog(self):
        """
        Show a dialog to select a cap number (1-15) or Unknown.
        Returns the selected cap number as a string, or None if canceled.
        """
        cap_number_dialog = tk.Toplevel(self.master)
        cap_number_dialog.title("Select Cap Number")
        cap_number_dialog.geometry("400x300")
        cap_number_dialog.transient(self.master)
        cap_number_dialog.grab_set()
        
        selected_cap = {"value": None}
        
        # Title label
        title_label = tk.Label(cap_number_dialog, text="Select Scorer's Cap Number:", 
                               font=("Arial", 12, "bold"))
        title_label.pack(pady=10)
        
        # Frame for the button matrix
        matrix_frame = tk.Frame(cap_number_dialog)
        matrix_frame.pack(pady=10)
        
        def select_cap(cap):
            selected_cap["value"] = str(cap)
            # Highlight the selected button and keep it highlighted
            def apply_highlight():
                for widget in matrix_frame.winfo_children():
                    if hasattr(widget, 'cap_value') and widget.cap_value == cap:
                        widget.config(relief=tk.SUNKEN, bg="lightblue")
                    elif isinstance(widget, tk.Button) and hasattr(widget, 'original_bg'):
                        widget.config(relief=tk.RAISED, bg=widget.original_bg)
                for widget in bottom_frame.winfo_children():
                    if isinstance(widget, tk.Button) and hasattr(widget, 'original_bg'):
                        widget.config(relief=tk.RAISED, bg=widget.original_bg)
            # Apply immediately and schedule again to override button's default behavior
            apply_highlight()
            cap_number_dialog.after(1, apply_highlight)
        
        def select_unknown():
            selected_cap["value"] = "Unknown"
            # Highlight Unknown button and keep it highlighted
            def apply_highlight():
                for widget in matrix_frame.winfo_children():
                    if isinstance(widget, tk.Button) and hasattr(widget, 'original_bg'):
                        widget.config(relief=tk.RAISED, bg=widget.original_bg)
                for widget in bottom_frame.winfo_children():
                    if hasattr(widget, 'is_unknown'):
                        widget.config(relief=tk.SUNKEN, bg="lightblue")
                    elif isinstance(widget, tk.Button) and hasattr(widget, 'original_bg'):
                        widget.config(relief=tk.RAISED, bg=widget.original_bg)
            # Apply immediately and schedule again to override button's default behavior
            apply_highlight()
            cap_number_dialog.after(1, apply_highlight)
        
        def select_penalty_goal():
            selected_cap["value"] = "Penalty Goal"
            # Highlight Penalty Goal button and keep it highlighted
            def apply_highlight():
                for widget in matrix_frame.winfo_children():
                    if isinstance(widget, tk.Button) and hasattr(widget, 'original_bg'):
                        widget.config(relief=tk.RAISED, bg=widget.original_bg)
                for widget in bottom_frame.winfo_children():
                    if hasattr(widget, 'is_penalty_goal'):
                        widget.config(relief=tk.SUNKEN, bg="lightblue")
                    elif isinstance(widget, tk.Button) and hasattr(widget, 'original_bg'):
                        widget.config(relief=tk.RAISED, bg=widget.original_bg)
            # Apply immediately and schedule again to override button's default behavior
            apply_highlight()
            cap_number_dialog.after(1, apply_highlight)
        
        def on_ok():
            if selected_cap["value"] is not None:
                cap_number_dialog.destroy()
            else:
                messagebox.showwarning("No Selection", "Please select a cap number or Unknown.")
        
        # Create 5x3 matrix of buttons (1-15)
        button_width = 5
        button_height = 2
        for row in range(3):
            for col in range(5):
                cap_num = row * 5 + col + 1
                btn = tk.Button(matrix_frame, text=str(cap_num), width=button_width, height=button_height,
                               command=lambda c=cap_num: select_cap(c))
                btn.cap_value = cap_num
                btn.original_bg = btn.cget('bg')  # Store original background color
                btn.grid(row=row, column=col, padx=2, pady=2)
        
        # Bottom frame for Unknown and OK buttons
        bottom_frame = tk.Frame(cap_number_dialog)
        bottom_frame.pack(pady=10)
        
        # Unknown button (columnspan 2, half the original width)
        unknown_btn = tk.Button(bottom_frame, text="Unknown", width=button_width * 2 + 3, height=button_height,
                               command=select_unknown)
        unknown_btn.is_unknown = True
        unknown_btn.original_bg = unknown_btn.cget('bg')  # Store original background color
        unknown_btn.grid(row=0, column=0, columnspan=2, padx=2, pady=2)
        
        # Penalty Goal button (columnspan 2)
        penalty_goal_btn = tk.Button(bottom_frame, text="Penalty Goal", width=button_width * 2 + 3, height=button_height,
                                    command=select_penalty_goal)
        penalty_goal_btn.is_penalty_goal = True
        penalty_goal_btn.original_bg = penalty_goal_btn.cget('bg')  # Store original background color
        penalty_goal_btn.grid(row=0, column=2, columnspan=2, padx=2, pady=2)
        
        # OK button (in column 4)
        ok_btn = tk.Button(bottom_frame, text="OK", width=button_width, height=button_height,
                          command=on_ok)
        ok_btn.original_bg = ok_btn.cget('bg')  # Store original background color
        ok_btn.grid(row=0, column=4, padx=2, pady=2)
        
        # Wait for the dialog to close
        self.master.wait_window(cap_number_dialog)
        
        return selected_cap["value"]

    def show_penalties(self):
        penalty_window = tk.Toplevel(self.master)
        penalty_window.title("Penalties")
        penalty_window.geometry("250x450")

        button_frame = ttk.Frame(penalty_window, padding="10")
        button_frame.pack(side="top", fill="x")
        selected_team = tk.StringVar()

        button_white = tk.Button(button_frame, text="White", width=10, command=lambda: select_team("White"))
        button_white.pack(side="left", padx=5, expand=True)
        button_black = tk.Button(button_frame, text="Black", width=10, command=lambda: select_team("Black"))
        button_black.pack(side="left", padx=5, expand=True)

        def select_team(team):
            selected_team.set(team)
            button_white.config(relief=tk.SUNKEN if team == "White" else tk.RAISED)
            button_black.config(relief=tk.SUNKEN if team == "Black" else tk.RAISED)

        select_team(selected_team.get())

        numbers = list(range(1, 16))
        dropdown_options = ["Pick Cap Number"] + numbers
        dropdown_variable = tk.StringVar(value=dropdown_options[0])
        dropdown = ttk.Combobox(penalty_window, textvariable=dropdown_variable, values=dropdown_options, state="readonly", height=16)
        dropdown.pack(pady=10)

        radio_frame = ttk.Frame(penalty_window)
        radio_frame.pack(side="top", anchor="w", pady=10, fill="both")
        radio_variable = tk.StringVar(value="")
        radio_button_1 = tk.Radiobutton(radio_frame, text="1 minute", variable=radio_variable, value="1 minute", indicatoron=True)
        radio_button_2 = tk.Radiobutton(radio_frame, text="2 minutes", variable=radio_variable, value="2 minutes", indicatoron=True)
        radio_button_3 = tk.Radiobutton(radio_frame, text="5 minutes", variable=radio_variable, value="5 minutes", indicatoron=True)
        radio_button_4 = tk.Radiobutton(radio_frame, text="Rest of the match", variable=radio_variable, value="Rest of the match", indicatoron=True)
        radio_button_1.pack(anchor="w")
        radio_button_2.pack(anchor="w")
        radio_button_3.pack(anchor="w")
        radio_button_4.pack(anchor="w")

        summary_frame = ttk.Frame(penalty_window)
        summary_frame.pack(side="top", fill="both", expand=True)
        summary_label = ttk.Label(summary_frame, text="Stored Penalties (max 6):")
        summary_label.pack(anchor="w")
        penalty_listbox = tk.Listbox(summary_frame, height=6, exportselection=0)
        penalty_listbox.pack(fill="both", expand=True)

        def refresh_penalty_listbox():
            selection = penalty_listbox.curselection()
            selected_index = selection[0] if selection else None

            penalty_listbox.delete(0, tk.END)
            for penalty in getattr(self, 'active_penalties', []):
                if penalty["is_rest_of_match"]:
                    time_str = "REST OF MATCH"
                else:
                    mins, secs = divmod(penalty["seconds_remaining"], 60)
                    time_str = f"{int(mins):02d}:{int(secs):02d}"
                penalty_listbox.insert(tk.END, f"{penalty['team']} #{penalty['cap']} {time_str}")

            for p in getattr(self, 'stored_penalties', []):
                if not any(ap["team"] == p["team"] and ap["cap"] == p["cap"] and ap["duration"] == p["duration"]
                        for ap in getattr(self, 'active_penalties', [])):
                    penalty_listbox.insert(tk.END, f"{p['team']} #{p['cap']} {p['duration']}")

            if selected_index is not None and penalty_listbox.size() > selected_index:
                penalty_listbox.selection_set(selected_index)
                penalty_listbox.activate(selected_index)
            elif penalty_listbox.size() > 0:
                penalty_listbox.selection_clear(0, tk.END)

        refresh_penalty_listbox()

        def periodic_refresh():
            if penalty_window.winfo_exists():
                refresh_penalty_listbox()
                penalty_window.after(1000, periodic_refresh)
        penalty_window.after(1000, periodic_refresh)

        def start_penalty():
            team = selected_team.get()
            cap = dropdown_variable.get()
            duration = radio_variable.get()
            if team not in ["White", "Black"]:
                messagebox.showerror("Error", "Choose White or Black team.")
                return
            if cap == "Pick Cap Number":
                messagebox.showerror("Error", "Choose a cap number.")
                return
            if duration == "":
                messagebox.showerror("Error", "Choose a penalty duration.")
                return
            if len(self.stored_penalties) >= 6:
                messagebox.showerror("Error", "Maximum 6 penalties can be stored.")
                return

            if self.start_penalty_timer(team, cap, duration):
                refresh_penalty_listbox()
                selected_team.set("")
                select_team("")
                dropdown_variable.set(dropdown_options[0])
                radio_variable.set("")
            else:
                messagebox.showerror("Error", "Failed to start penalty timer.")

        def remove_penalty():
            selection = penalty_listbox.curselection()
            if not selection:
                messagebox.showerror("Error", "Please select a penalty to remove.")
                return

            idx = selection[0]
            active_count = len(getattr(self, 'active_penalties', []))

            if idx < active_count:
                penalty_to_remove = self.active_penalties[idx]
                self.remove_penalty(penalty_to_remove)
                refresh_penalty_listbox()
            else:
                stored_idx = idx - active_count
                if 0 <= stored_idx < len(self.stored_penalties):
                    self.stored_penalties.pop(stored_idx)
                    refresh_penalty_listbox()

        start_button_frame = ttk.Frame(penalty_window)
        start_button_frame.pack(side="bottom", fill="x", pady=10)

        button_container = ttk.Frame(start_button_frame)
        button_container.pack(expand=True, fill="x")
    
        start_button = ttk.Button(button_container, text="Start Penalty", command=start_penalty)
        start_button.pack(side="left", expand=True, fill="x", padx=(0, 5))

        remove_button = ttk.Button(button_container, text="Remove Selected", command=remove_penalty)
        remove_button.pack(side="right", expand=True, fill="x", padx=(5, 0))

        # --- PATCH: Close button directly under Start Penalty/Remove Selected buttons ---
        close_button = ttk.Button(start_button_frame, text="Close", command=penalty_window.destroy)
        close_button.pack(side="bottom", fill="x", padx=10, pady=(0,10))

        penalty_window.transient(self.master)
        penalty_window.grab_set()

    def toggle_referee_timeout(self):
        if not self.referee_timeout_active:
            self.referee_timeout_active = True
            self.referee_timeout_button.config(
                bg=self.referee_timeout_active_bg,
                fg=self.referee_timeout_active_fg,
                activebackground=self.referee_timeout_active_bg,
                activeforeground=self.referee_timeout_active_fg
            )
            self.saved_state = {
                "timer_seconds": self.timer_seconds,
                "timer_running": self.timer_running,
                "timer_job": self.timer_job,
                "current_index": self.current_index,
                # Event-driven: Get text from StringVar instead of widget
                "half_label_text": self.half_label_var.get(),
                "half_label_bg": self.half_label.cget("bg"),
                "court_time_paused": self.court_time_paused,
                "court_time_job": self.court_time_job,
            }
            if self.timer_job:
                self.master.after_cancel(self.timer_job)
                self.timer_job = None
            self.timer_running = False
            if self.court_time_job:
                self.master.after_cancel(self.court_time_job)
                self.court_time_job = None
            self.court_time_paused = True
            self.pause_all_penalty_timers()
            self.referee_timeout_elapsed = 0
            # Event-driven: Update the StringVar instead of calling .config()
            self.half_label_var.set("Ref Time-Out")
            self.half_label.config(bg="red")
            # Show the referee timeout timer label
            self.referee_timeout_timer_label.grid()
            if hasattr(self, "display_referee_timeout_timer_label"):
                self.display_referee_timeout_timer_label.grid()
            self.referee_timeout_countup()
            # --- PATCH: Explicitly enable penalties button during referee timeout ---
            if hasattr(self, "penalties_button"):
                self.penalties_button.config(state=tk.NORMAL)
        else:
            self.referee_timeout_active = False
            self.referee_timeout_button.config(
                bg=self.referee_timeout_default_bg,
                fg=self.referee_timeout_default_fg,
                activebackground=self.referee_timeout_default_bg,
                activeforeground=self.referee_timeout_default_fg
            )
            # Hide the referee timeout timer label
            self.referee_timeout_timer_label.grid_remove()
            if hasattr(self, "display_referee_timeout_timer_label"):
                self.display_referee_timeout_timer_label.grid_remove()
            self.timer_seconds = self.saved_state["timer_seconds"]
            self.timer_running = self.saved_state["timer_running"]
            self.current_index = self.saved_state["current_index"]
            # Event-driven: Update the StringVar instead of calling .config()
            self.half_label_var.set(self.saved_state["half_label_text"])
            self.half_label.config(bg=self.saved_state["half_label_bg"])
            self.court_time_paused = self.saved_state.get("court_time_paused", False)
            # Only resume penalty timers if we're not in a break period
            cur_period = self.full_sequence[self.current_index]
            PAUSE_PERIODS = [
                "First Game Starts In:",
                "Between Game Break",
                "Half Time",
                "Overtime Game Break",
                "Overtime Half Time",
                "Sudden Death Game Break",
                "White Team Time-Out",
                "Black Team Time-Out",
                "Referee Time-Out"
            ]
            if cur_period['name'] not in PAUSE_PERIODS:
                self.resume_all_penalty_timers()
            self.update_timer_display()
            # --- PATCH: Resume Team Time-Out timer if it was interrupted ---
            if self.in_timeout:
                # Resume the timeout countdown
                if self.timer_job:
                    self.master.after_cancel(self.timer_job)
                    self.timer_job = None
                self.timer_job = self.master.after(1000, self.timeout_countdown)
            elif self.timer_running:
                self.timer_job = self.master.after(1000, self.countdown_timer)
            if not self.court_time_paused:
                self.court_time_job = self.master.after(1000, self.update_court_time)
            # --- PATCH: Restore penalties button state after referee timeout ends ---
            # (reusing cur_period from line 3773)
            if cur_period['name'] in ["Between Game Break Starts in:", "Between Game Break"]:
                self.penalties_button.config(state=tk.DISABLED)
            else:
                self.penalties_button.config(state=tk.NORMAL)

    def referee_timeout_countup(self):
        if not self.referee_timeout_active:
            return
        mins, secs = divmod(self.referee_timeout_elapsed, 60)
        # Update the referee timeout timer label
        self.referee_timeout_timer_var.set(f"Ref Time-Out: {int(mins):02d}:{int(secs):02d}")
        self.referee_timeout_elapsed += 1
        self.timer_job = self.master.after(1000, self.referee_timeout_countup)

    def restore_sudden_death_after_goal_removal(self):
        self.sudden_death_goal_scored = False
        self.current_index = self.find_period_index('Sudden Death')
        self.sudden_death_seconds = self.sudden_death_restore_time
        self.sudden_death_restore_active = False
        self.sudden_death_restore_time = None
        self.start_current_period()

    def adjust_score_with_confirm(self, score_var, team_name):
        if score_var.get() == 0:
            return
        if not messagebox.askyesno(
            "Subtract Goal",
            f"Are you sure you want to remove goal from {team_name}?"
        ):
            return
        cur_period = self.full_sequence[self.current_index]
        is_team_timeout = getattr(self, 'in_timeout', False)
        is_referee_timeout = getattr(self, 'referee_timeout_active', False)
        is_break = cur_period['type'] == 'break'
        if is_break or is_team_timeout or is_referee_timeout:
            # Customize the warning message based on the situation
            if is_team_timeout:
                warning_msg = f"You are about to adjust a goal for {team_name} during a Team Time-Out. Are you sure?"
            elif is_referee_timeout:
                warning_msg = f"You are about to adjust a goal for {team_name} during a Referee Time-Out. Are you sure?"
            else:
                warning_msg = f"You are about to adjust a goal for {team_name} during a break or half time. Are you sure?"
            
            if not messagebox.askyesno(
                "Adjust Goal During Break?",
                warning_msg
            ):
                return
        if score_var.get() > 0:
            if (cur_period['name'] == 'Between Game Break'
                and getattr(self, 'sudden_death_restore_active', False)
                and self.sudden_death_restore_time is not None
                and self.timer_seconds > 30):
                score_var.set(score_var.get() - 1)
                self.restore_sudden_death_after_goal_removal()
                return
            score_var.set(score_var.get() - 1)
        if cur_period['name'] == 'Sudden Death':
            return

    def add_goal_with_confirmation(self, score_var, team_name):
        cur_period = self.full_sequence[self.current_index]
        is_team_timeout = getattr(self, 'in_timeout', False)
        is_referee_timeout = getattr(self, 'referee_timeout_active', False)
        is_break = cur_period['type'] == 'break'
        
        # Determine if we should show a warning and what message to use
        show_warning = is_break or is_team_timeout or is_referee_timeout
        
        if show_warning:
            # Customize the warning message based on the situation
            if is_team_timeout:
                warning_msg = f"You are about to add a goal for {team_name} during a Team Time-Out. Are you sure?"
            elif is_referee_timeout:
                warning_msg = f"You are about to add a goal for {team_name} during a Referee Time-Out. Are you sure?"
            else:
                warning_msg = f"You are about to add a goal for {team_name} during a break or half time. Are you sure?"
            
            if not messagebox.askyesno(
                "Add Goal During Break?",
                warning_msg
            ):
                return
        
        # Get cap number if recording is enabled
        cap_number = None
        if self.record_scorers_cap_number_var.get():
            cap_number = self.show_cap_number_dialog()
            if cap_number is None:
                # User canceled the dialog, don't add the goal
                return
        
        score_var.set(score_var.get() + 1)
        
        # Log the goal with cap number and break/timeout status
        break_status = None
        if is_team_timeout:
            break_status = "Team Time-Out"
        elif is_referee_timeout:
            break_status = "Referee Time-Out"
        elif is_break:
            break_status = "Break"
        
        self.log_game_event("Goal", team=team_name, cap_number=cap_number, break_status=break_status)

#Saves the current Sudden Death timer value (self.sudden_death_seconds) for possible restoration (for example, if the goal is later subtracted).
#Flags that a goal has been scored in Sudden Death (prevents this block from running again).
#Progresses the game to the next period (typically Between Game Break or End of Game).
        if cur_period['name'] == 'Sudden Death' and not getattr(self, 'sudden_death_goal_scored', False):
            self.sudden_death_restore_time = self.sudden_death_seconds
            self.sudden_death_restore_active = True
            self.sudden_death_goal_scored = True
            self.timer_running = False
            self.stop_sudden_death_timer()
            self.next_period()
            return

        # If goal added during Between Game Break and scores are now EVEN
        if cur_period['name'] == 'Between Game Break':
            if self.white_score_var.get() == self.black_score_var.get():
                if self.is_overtime_enabled():
                    self.current_index = self.find_period_index('Overtime Game Break')
                    self.start_current_period()
                    return
                elif self.is_sudden_death_enabled():
                    self.current_index = self.find_period_index('Sudden Death Game Break')
                    self.start_current_period()
                    return

        # If goal added during Overtime Game Break and scores are now UNEVEN, skip Overtime
        if cur_period['name'] == 'Overtime Game Break':
            if self.white_score_var.get() != self.black_score_var.get():
                # Skip Overtime, go straight to Between Game Break
                self.current_index = self.find_period_index('Between Game Break')
                self.start_current_period()
                return

        # Logic for Sudden Death Game Break after Overtime
        if cur_period['name'] == 'Sudden Death Game Break':
            prev_period = self.full_sequence[self.current_index - 1] if self.current_index > 0 else None
            # If scores are now unequal, progress to Between Game Break
            if self.white_score_var.get() != self.black_score_var.get():
                self.current_index = self.find_period_index('Between Game Break')
                self.start_current_period()
                return

if __name__ == "__main__":
    root = tk.Tk()
    app = GameManagementApp(root)
    
    def on_closing():
        """Handle application shutdown."""
        try:
            # Stop connection watchdog
            app.stop_connection_watchdog()
            # Stop Zigbee controller
            app.zigbee_controller.stop()
        except Exception as e:
            print(f"Error during cleanup: {e}")
        finally:
            root.destroy()
    
    root.protocol("WM_DELETE_WINDOW", on_closing)
    root.mainloop()<|MERGE_RESOLUTION|>--- conflicted
+++ resolved
@@ -3692,14 +3692,9 @@
             self.update_timer_display()
             return
         if self.timer_seconds > 0:
-<<<<<<< HEAD
-            # Enhancement: Play pip sound at 15 seconds remaining for team timeouts - BEFORE decrementing
-            if self.timer_seconds == 15:
-=======
             # Enhancement: Play pip sound at 15 seconds remaining for team timeouts
             # Only play if no pending timeout exists
             if self.timer_seconds == 15 and self.pending_timeout is None:
->>>>>>> 581ae4e8
                 try:
                     play_sound_with_volume(self.pips_var.get(), "pips", self.enable_sound,
                                            self.pips_volume, self.siren_volume,
